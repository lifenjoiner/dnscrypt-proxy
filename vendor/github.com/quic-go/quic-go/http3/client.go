--- conflicted
+++ resolved
@@ -143,23 +143,8 @@
 	}
 }
 
-<<<<<<< HEAD
-func (c *client) IsClosed() bool {
-	conn := c.conn.Load()
-	b := false
-	if conn != nil {
-		b = (*conn).Context().Err() != nil
-	}
-	c.logger.Infof("Connection closed: %v", b)
-	return b
-}
-
-func (c *client) maxHeaderBytes() uint64 {
-	if c.opts.MaxHeaderBytes <= 0 {
-=======
 func (c *SingleDestinationRoundTripper) maxHeaderBytes() uint64 {
 	if c.MaxResponseHeaderBytes <= 0 {
->>>>>>> 0059194a
 		return defaultMaxResponseHeaderBytes
 	}
 	return uint64(c.MaxResponseHeaderBytes)
