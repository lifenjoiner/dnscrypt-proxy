--- conflicted
+++ resolved
@@ -14,11 +14,7 @@
 
 # Need bash rather than dash to get $LINENO on Ubuntu
 fail() (
-<<<<<<< HEAD
-    echo "*** Test #${TEST_COUNT} FAILED, line: $1) ***" >&2
-=======
     echo "*** Test #${TEST_COUNT} FAILED, line: $1 ***" >&2
->>>>>>> 56d26099
 )
 
 section() {
@@ -70,10 +66,7 @@
 t || dig -p${DNS_PORT} +dnssec darpa.mil @127.0.0.1 2>&1 | grep -Fvq 'RRSIG' || fail $LINENO
 t || dig -p${DNS_PORT} +dnssec www.darpa.mil @127.0.0.1 2>&1 | grep -Fvq 'RRSIG' || fail $LINENO
 t || dig -p${DNS_PORT} A download.windowsupdate.com @127.0.0.1 | grep -Fq "NOERROR" || fail $LINENO
-<<<<<<< HEAD
 t || dig -p${DNS_PORT} A dl.google.com @127.0.0.1 | grep -Fq "NOERROR" || fail $LINENO
-=======
->>>>>>> 56d26099
 
 section
 t || dig -p${DNS_PORT} +short cloakedunregistered.com @127.0.0.1 | grep -Eq '1.1.1.1|1.0.0.1' || fail $LINENO
@@ -133,10 +126,7 @@
 t || grep -Eq 'darpa.mil.*FORWARD' query.log || fail $LINENO
 t || grep -Eq 'www.darpa.mil.*FORWARD' query.log || fail $LINENO
 t || grep -Eq 'download.windowsupdate.com.*FORWARD' query.log || fail $LINENO
-<<<<<<< HEAD
 t || grep -Eq 'dl.google.com.*PASS' query.log || fail $LINENO
-=======
->>>>>>> 56d26099
 t || grep -Eq 'cloakedunregistered.com.*CLOAK' query.log || fail $LINENO
 t || grep -Eq 'www.cloakedunregistered2.com.*CLOAK' query.log || fail $LINENO
 t || grep -Eq 'www.dnscrypt-test.*CLOAK' query.log || fail $LINENO
