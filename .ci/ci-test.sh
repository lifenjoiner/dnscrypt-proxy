--- conflicted
+++ resolved
@@ -124,15 +124,10 @@
 t || grep -Eq '168.192.in-addr.arpa.*SYNTH' query.log || fail
 t || grep -Eq 'darpa.mil.*FORWARD' query.log || fail
 t || grep -Eq 'www.darpa.mil.*FORWARD' query.log || fail
-<<<<<<< HEAD
 t || grep -Eq 'download.windowsupdate.com.*FORWARD' query.log || fail
 t || grep -Eq 'dl.google.com.*PASS' query.log || fail
-t || grep -Eq 'cloaked.com.*CLOAK' query.log || fail
-t || grep -Eq 'www.cloaked2.com.*CLOAK' query.log || fail
-=======
 t || grep -Eq 'cloakedunregistered.com.*CLOAK' query.log || fail
 t || grep -Eq 'www.cloakedunregistered2.com.*CLOAK' query.log || fail
->>>>>>> 0059194a
 t || grep -Eq 'www.dnscrypt-test.*CLOAK' query.log || fail
 t || grep -Eq 'a.www.dnscrypt-test.*NXDOMAIN' query.log || fail
 t || grep -Eq 'telemetry.example.*REJECT' query.log || fail
