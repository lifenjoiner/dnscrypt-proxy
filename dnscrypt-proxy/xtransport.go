package main

import (
	"bytes"
	"compress/gzip"
	"context"
	"crypto/sha512"
	"crypto/tls"
	"crypto/x509"
	"encoding/base64"
	"encoding/hex"
	"errors"
	"io"
	"math/rand"
	"net"
	"net/http"
	"net/url"
	"os"
	"strconv"
	"strings"
	"sync"
	"time"

	"github.com/jedisct1/dlog"
	stamps "github.com/jedisct1/go-dnsstamps"
	"github.com/miekg/dns"
	"github.com/quic-go/quic-go"
	"github.com/quic-go/quic-go/http3"
	"golang.org/x/net/http2"
	netproxy "golang.org/x/net/proxy"
)

const (
	DefaultBootstrapResolver = "9.9.9.9:53"
	DefaultKeepAlive         = 5 * time.Second
	DefaultTimeout           = 30 * time.Second
	ResolverReadTimeout      = 5 * time.Second
	SystemResolverIPTTL      = 12 * time.Hour
	MinResolverIPTTL         = 4 * time.Hour
	ResolverIPTTLMaxJitter   = 15 * time.Minute
	ExpiredCachedIPGraceTTL  = 15 * time.Minute
)

type CachedIPItem struct {
	ip            net.IP
	expiration    *time.Time
	updatingUntil *time.Time
}

type CachedIPs struct {
	sync.RWMutex
	cache map[string]*CachedIPItem
}

type AltSupport struct {
	sync.RWMutex
	cache map[string]uint16
}

type XTransport struct {
	transport                *http.Transport
	h3Transport              *http3.Transport
	keepAlive                time.Duration
	timeout                  time.Duration
	cachedIPs                CachedIPs
	altSupport               AltSupport
	internalResolvers        []string
	bootstrapResolvers       []string
	mainProto                string
	ignoreSystemDNS          bool
	internalResolverReady    bool
	useIPv4                  bool
	useIPv6                  bool
	http3                    bool
	http3Probe               bool
	tlsDisableSessionTickets bool
	tlsCipherSuite           []uint16
	proxyDialer              *netproxy.Dialer
	httpProxyFunction        func(*http.Request) (*url.URL, error)
	tlsClientCreds           DOHClientCreds
	keyLogWriter             io.Writer
}

func NewXTransport() *XTransport {
	if err := isIPAndPort(DefaultBootstrapResolver); err != nil {
		panic("DefaultBootstrapResolver does not parse")
	}
	xTransport := XTransport{
		cachedIPs:                CachedIPs{cache: make(map[string]*CachedIPItem)},
		altSupport:               AltSupport{cache: make(map[string]uint16)},
		keepAlive:                DefaultKeepAlive,
		timeout:                  DefaultTimeout,
		bootstrapResolvers:       []string{DefaultBootstrapResolver},
		mainProto:                "",
		ignoreSystemDNS:          true,
		useIPv4:                  true,
		useIPv6:                  false,
		http3Probe:               false,
		tlsDisableSessionTickets: false,
		tlsCipherSuite:           nil,
		keyLogWriter:             nil,
	}
	return &xTransport
}

func ParseIP(ipStr string) net.IP {
	return net.ParseIP(strings.TrimRight(strings.TrimLeft(ipStr, "["), "]"))
}

// If ttl < 0, never expire
// Otherwise, ttl is set to max(ttl, MinResolverIPTTL)
func (xTransport *XTransport) saveCachedIP(host string, ip net.IP, ttl time.Duration) {
	item := &CachedIPItem{ip: ip, expiration: nil, updatingUntil: nil}
	if ttl >= 0 {
		if ttl < MinResolverIPTTL {
			ttl = MinResolverIPTTL
		}
		ttl += time.Duration(rand.Int63n(int64(ResolverIPTTLMaxJitter)))
		expiration := time.Now().Add(ttl)
		item.expiration = &expiration
	}
	xTransport.cachedIPs.Lock()
	xTransport.cachedIPs.cache[host] = item
	xTransport.cachedIPs.Unlock()
	dlog.Debugf("[%s] IP address [%s] stored to the cache, valid for %v", host, ip, ttl)
}

// Mark an entry as being updated
func (xTransport *XTransport) markUpdatingCachedIP(host string) {
	xTransport.cachedIPs.Lock()
	item, ok := xTransport.cachedIPs.cache[host]
	if ok {
		now := time.Now()
		until := now.Add(xTransport.timeout)
		item.updatingUntil = &until
		xTransport.cachedIPs.cache[host] = item
		dlog.Debugf("[%s] IP addresss marked as updating", host)
	}
	xTransport.cachedIPs.Unlock()
}

func (xTransport *XTransport) loadCachedIP(host string) (ip net.IP, expired bool, updating bool) {
	ip, expired, updating = nil, false, false
	xTransport.cachedIPs.RLock()
	item, ok := xTransport.cachedIPs.cache[host]
	xTransport.cachedIPs.RUnlock()
	if !ok {
		dlog.Debugf("[%s] IP address not found in the cache", host)
		return ip, expired, updating
	}
	ip = item.ip
	expiration := item.expiration
	if expiration != nil && time.Until(*expiration) < 0 {
		expired = true
		if item.updatingUntil != nil && time.Until(*item.updatingUntil) > 0 {
			updating = true
			dlog.Debugf("[%s] IP address is being updated", host)
		} else {
			dlog.Debugf("[%s] IP address expired, not being updated yet", host)
		}
	}
	return ip, expired, updating
}

func (xTransport *XTransport) rebuildTransport() {
	dlog.Debug("Rebuilding transport")
	if xTransport.transport != nil {
		xTransport.transport.CloseIdleConnections()
	}
	timeout := xTransport.timeout
	transport := &http.Transport{
		DisableKeepAlives:      false,
		DisableCompression:     true,
		MaxIdleConns:           1,
		IdleConnTimeout:        xTransport.keepAlive,
		ResponseHeaderTimeout:  timeout,
		ExpectContinueTimeout:  timeout,
		MaxResponseHeaderBytes: 4096,
		DialContext: func(ctx context.Context, network, addrStr string) (net.Conn, error) {
			host, port := ExtractHostAndPort(addrStr, stamps.DefaultPort)
			ipOnly := host
			// resolveAndUpdateCache() is always called in `Fetch()` before the `Dial()`
			// method is used, so that a cached entry must be present at this point.
			cachedIP, _, _ := xTransport.loadCachedIP(host)
			if cachedIP != nil {
				if ipv4 := cachedIP.To4(); ipv4 != nil {
					ipOnly = ipv4.String()
				} else {
					ipOnly = "[" + cachedIP.String() + "]"
				}
			} else {
				dlog.Debugf("[%s] IP address was not cached in DialContext", host)
			}
			addrStr = ipOnly + ":" + strconv.Itoa(port)
			if xTransport.proxyDialer == nil {
				dialer := &net.Dialer{Timeout: timeout, KeepAlive: timeout, DualStack: true}
				return dialer.DialContext(ctx, network, addrStr)
			}
			return (*xTransport.proxyDialer).Dial(network, addrStr)
		},
	}
	if xTransport.httpProxyFunction != nil {
		transport.Proxy = xTransport.httpProxyFunction
	}

	clientCreds := xTransport.tlsClientCreds

	tlsClientConfig := tls.Config{}
	certPool, certPoolErr := x509.SystemCertPool()

	if xTransport.keyLogWriter != nil {
		tlsClientConfig.KeyLogWriter = xTransport.keyLogWriter
	}

	if clientCreds.rootCA != "" {
		if certPool == nil {
			dlog.Fatalf("Additional CAs not supported on this platform: %v", certPoolErr)
		}
		additionalCaCert, err := os.ReadFile(clientCreds.rootCA)
		if err != nil {
			dlog.Fatal(err)
		}
		certPool.AppendCertsFromPEM(additionalCaCert)
	}

	if certPool != nil {
		// Some operating systems don't include Let's Encrypt ISRG Root X1 certificate yet
		letsEncryptX1Cert := []byte(`-----BEGIN CERTIFICATE-----
 MIIFazCCA1OgAwIBAgIRAIIQz7DSQONZRGPgu2OCiwAwDQYJKoZIhvcNAQELBQAwTzELMAkGA1UEBhMCVVMxKTAnBgNVBAoTIEludGVybmV0IFNlY3VyaXR5IFJlc2VhcmNoIEdyb3VwMRUwEwYDVQQDEwxJU1JHIFJvb3QgWDEwHhcNMTUwNjA0MTEwNDM4WhcNMzUwNjA0MTEwNDM4WjBPMQswCQYDVQQGEwJVUzEpMCcGA1UEChMgSW50ZXJuZXQgU2VjdXJpdHkgUmVzZWFyY2ggR3JvdXAxFTATBgNVBAMTDElTUkcgUm9vdCBYMTCCAiIwDQYJKoZIhvcNAQEBBQADggIPADCCAgoCggIBAK3oJHP0FDfzm54rVygch77ct984kIxuPOZXoHj3dcKi/vVqbvYATyjb3miGbESTtrFj/RQSa78f0uoxmyF+0TM8ukj13Xnfs7j/EvEhmkvBioZxaUpmZmyPfjxwv60pIgbz5MDmgK7iS4+3mX6UA5/TR5d8mUgjU+g4rk8Kb4Mu0UlXjIB0ttov0DiNewNwIRt18jA8+o+u3dpjq+sWT8KOEUt+zwvo/7V3LvSye0rgTBIlDHCNAymg4VMk7BPZ7hm/ELNKjD+Jo2FR3qyHB5T0Y3HsLuJvW5iB4YlcNHlsdu87kGJ55tukmi8mxdAQ4Q7e2RCOFvu396j3x+UCB5iPNgiV5+I3lg02dZ77DnKxHZu8A/lJBdiB3QW0KtZB6awBdpUKD9jf1b0SHzUvKBds0pjBqAlkd25HN7rOrFleaJ1/ctaJxQZBKT5ZPt0m9STJEadao0xAH0ahmbWnOlFuhjuefXKnEgV4We0+UXgVCwOPjdAvBbI+e0ocS3MFEvzG6uBQE3xDk3SzynTnjh8BCNAw1FtxNrQHusEwMFxIt4I7mKZ9YIqioymCzLq9gwQbooMDQaHWBfEbwrbwqHyGO0aoSCqI3Haadr8faqU9GY/rOPNk3sgrDQoo//fb4hVC1CLQJ13hef4Y53CIrU7m2Ys6xt0nUW7/vGT1M0NPAgMBAAGjQjBAMA4GA1UdDwEB/wQEAwIBBjAPBgNVHRMBAf8EBTADAQH/MB0GA1UdDgQWBBR5tFnme7bl5AFzgAiIyBpY9umbbjANBgkqhkiG9w0BAQsFAAOCAgEAVR9YqbyyqFDQDLHYGmkgJykIrGF1XIpu+ILlaS/V9lZLubhzEFnTIZd+50xx+7LSYK05qAvqFyFWhfFQDlnrzuBZ6brJFe+GnY+EgPbk6ZGQ3BebYhtF8GaV0nxvwuo77x/Py9auJ/GpsMiu/X1+mvoiBOv/2X/qkSsisRcOj/KKNFtY2PwByVS5uCbMiogziUwthDyC3+6WVwW6LLv3xLfHTjuCvjHIInNzktHCgKQ5ORAzI4JMPJ+GslWYHb4phowim57iaztXOoJwTdwJx4nLCgdNbOhdjsnvzqvHu7UrTkXWStAmzOVyyghqpZXjFaH3pO3JLF+l+/+sKAIuvtd7u+Nxe5AW0wdeRlN8NwdCjNPElpzVmbUq4JUagEiuTDkHzsxHpFKVK7q4+63SM1N95R1NbdWhscdCb+ZAJzVcoyi3B43njTOQ5yOf+1CceWxG1bQVs5ZufpsMljq4Ui0/1lvh+wjChP4kqKOJ2qxq4RgqsahDYVvTH9w7jXbyLeiNdd8XM2w9U/t7y0Ff/9yi0GE44Za4rF2LN9d11TPAmRGunUHBcnWEvgJBQl9nJEiU0Zsnvgc/ubhPgXRR4Xq37Z0j4r7g1SgEEzwxA57demyPxgcYxn/eR44/KJ4EBs+lVDR3veyJm+kXQ99b21/+jh5Xos1AnX5iItreGCc=
 -----END CERTIFICATE-----`)
		certPool.AppendCertsFromPEM(letsEncryptX1Cert)
		tlsClientConfig.RootCAs = certPool
	}

	if clientCreds.clientCert != "" {
		cert, err := tls.LoadX509KeyPair(clientCreds.clientCert, clientCreds.clientKey)
		if err != nil {
			dlog.Fatalf(
				"Unable to use certificate [%v] (key: [%v]): %v",
				clientCreds.clientCert,
				clientCreds.clientKey,
				err,
			)
		}
		tlsClientConfig.Certificates = []tls.Certificate{cert}
	}

	overrideCipherSuite := len(xTransport.tlsCipherSuite) > 0
	if xTransport.tlsDisableSessionTickets || overrideCipherSuite {
		tlsClientConfig.SessionTicketsDisabled = xTransport.tlsDisableSessionTickets
		if !xTransport.tlsDisableSessionTickets {
			tlsClientConfig.ClientSessionCache = tls.NewLRUClientSessionCache(10)
		}
		if overrideCipherSuite {
			tlsClientConfig.PreferServerCipherSuites = false
			tlsClientConfig.CipherSuites = xTransport.tlsCipherSuite

			// Go doesn't allow changing the cipher suite with TLS 1.3
			// So, check if the requested set of ciphers matches the TLS 1.3 suite.
			// If it doesn't, downgrade to TLS 1.2
			compatibleSuitesCount := 0
			for _, suite := range tls.CipherSuites() {
				if suite.Insecure {
					continue
				}
				for _, supportedVersion := range suite.SupportedVersions {
					if supportedVersion == tls.VersionTLS12 {
						for _, expectedSuiteID := range xTransport.tlsCipherSuite {
							if expectedSuiteID == suite.ID {
								compatibleSuitesCount += 1
								break
							}
						}
					}
				}
			}
			if compatibleSuitesCount != len(tls.CipherSuites()) {
				dlog.Notice("Explicit cipher suite configured - downgrading to TLS 1.2")
				tlsClientConfig.MaxVersion = tls.VersionTLS12
			}
		}
	}
	transport.TLSClientConfig = &tlsClientConfig
	if http2Transport, err := http2.ConfigureTransports(transport); err != nil {
		http2Transport.ReadIdleTimeout = timeout
		http2Transport.AllowHTTP = false
	}
	xTransport.transport = transport
	if xTransport.http3 {
		dial := func(ctx context.Context, addrStr string, tlsCfg *tls.Config, cfg *quic.Config) (*quic.Conn, error) {
			dlog.Debugf("Dialing for H3: [%v]", addrStr)
			host, port := ExtractHostAndPort(addrStr, stamps.DefaultPort)
			ipOnly := host
			cachedIP, _, _ := xTransport.loadCachedIP(host)
			network := "udp4"
			if cachedIP != nil {
				if ipv4 := cachedIP.To4(); ipv4 != nil {
					ipOnly = ipv4.String()
				} else {
					ipOnly = "[" + cachedIP.String() + "]"
					network = "udp6"
				}
			} else {
				dlog.Debugf("[%s] IP address was not cached in H3 context", host)
				if xTransport.useIPv6 {
					if xTransport.useIPv4 {
						network = "udp"
					} else {
						network = "udp6"
					}
				}
			}
			addrStr = ipOnly + ":" + strconv.Itoa(port)
			udpAddr, err := net.ResolveUDPAddr(network, addrStr)
			if err != nil {
				return nil, err
			}
			udpConn, err := net.ListenUDP(network, nil)
			if err != nil {
				return nil, err
			}
			tlsCfg.ServerName = host
			conn, err := quic.DialEarly(ctx, udpConn, udpAddr, tlsCfg, cfg)
			if err != nil {
				udpConn.Close()
				return nil, err
			}
			return conn, nil
		}
		h3Transport := &http3.Transport{DisableCompression: true, TLSClientConfig: &tlsClientConfig, Dial: dial}
		xTransport.h3Transport = h3Transport
	}
}

func (xTransport *XTransport) resolveUsingSystem(host string, forceType uint16) ([]net.IP, time.Duration, error) {
	ipa, err := net.LookupIP(host)
	queryIPv4 := xTransport.useIPv4
	queryIPv6 := xTransport.useIPv6
	if forceType == dns.TypeNone && queryIPv4 && queryIPv6 {
		return ipa, SystemResolverIPTTL, err
	}
	switch forceType {
	case dns.TypeA:
		queryIPv4 = true
		queryIPv6 = false
	case dns.TypeAAAA:
		queryIPv4 = false
		queryIPv6 = true
	}
	ips := make([]net.IP, 0)
	for _, ip := range ipa {
		ipv4 := ip.To4()
<<<<<<< HEAD
		if queryIPv4 {
			if ipv4 != nil {
				ips = append(ips, ipv4)
			}
		} else if queryIPv6 {
			if ipv4 == nil {
				ips = append(ips, ip)
			}
=======
		if queryIPv4 && ipv4 != nil {
			ips = append(ips, ipv4)
		}
		if queryIPv6 && ipv4 == nil {
			ips = append(ips, ip)
>>>>>>> 165ae5ae
		}
	}
	return ips, SystemResolverIPTTL, err
}

func (xTransport *XTransport) resolveUsingResolver(
	proto, host string,
	resolver string,
	forceType uint16,
) (ips []net.IP, ttl time.Duration, err error) {
	dnsClient := dns.Client{Net: proto, ReadTimeout: ResolverReadTimeout}
	queryType := make([]uint16, 0, 2)
	switch forceType {
	case dns.TypeA:
		queryType = append(queryType, dns.TypeA)
	case dns.TypeAAAA:
		queryType = append(queryType, dns.TypeAAAA)
	default:
		if xTransport.useIPv4 {
			queryType = append(queryType, dns.TypeA)
		}
		if xTransport.useIPv6 {
			queryType = append(queryType, dns.TypeAAAA)
		}
	}
	var rrTTL uint32
	for _, rrType := range queryType {
		msg := dns.Msg{}
		msg.SetQuestion(dns.Fqdn(host), rrType)
		msg.SetEdns0(uint16(MaxDNSPacketSize), true)
		var in *dns.Msg
		if in, _, err = dnsClient.Exchange(&msg, resolver); err == nil {
			for _, answer := range in.Answer {
				if answer.Header().Rrtype == rrType {
					switch rrType {
					case dns.TypeA:
						ips = append(ips, answer.(*dns.A).A)
					case dns.TypeAAAA:
						ips = append(ips, answer.(*dns.AAAA).AAAA)
					}
					rrTTL = answer.Header().Ttl
				}
			}
		}
	}
	if len(ips) > 0 {
		ttl = time.Duration(rrTTL) * time.Second
	}
	return ips, ttl, err
}

func (xTransport *XTransport) resolveUsingResolvers(
	proto, host string,
	resolvers []string,
	forceType uint16,
) (ips []net.IP, ttl time.Duration, err error) {
	err = errors.New("Empty resolvers")
	for i, resolver := range resolvers {
		ips, ttl, err = xTransport.resolveUsingResolver(proto, host, resolver, forceType)
		if err == nil {
			if i > 0 {
				dlog.Infof("Resolution succeeded with resolver %s[%s]", proto, resolver)
				resolvers[0], resolvers[i] = resolvers[i], resolvers[0]
			}
			break
		}
		dlog.Infof("Unable to resolve [%s] using resolver [%s] (%s): %v", host, resolver, proto, err)
	}
	return ips, ttl, err
}

func (xTransport *XTransport) resolveEncrypted(host string, forceType uint16) ([]net.IP, time.Duration, error) {
	return xTransport.resolveUsingResolvers(xTransport.mainProto, host, xTransport.internalResolvers, forceType)
}

func (xTransport *XTransport) resolve(host string, forceType uint16) (ips []net.IP, ttl time.Duration, err error) {
	protos := []string{"udp", "tcp"}
	if xTransport.mainProto == "tcp" {
		protos = []string{"tcp", "udp"}
	}
	if xTransport.ignoreSystemDNS {
		if xTransport.internalResolverReady {
			for _, proto := range protos {
				ips, ttl, err = xTransport.resolveUsingResolvers(proto, host, xTransport.internalResolvers, forceType)
				if err == nil {
					break
				}
			}
		} else {
			err = errors.New("dnscrypt-proxy service is not usable yet")
			dlog.Notice(err)
		}
	} else {
		ips, ttl, err = xTransport.resolveUsingSystem(host, forceType)
		if err != nil {
			err = errors.New("System DNS is not usable yet")
			dlog.Notice(err)
		}
	}
	if err != nil {
		for _, proto := range protos {
			if err != nil {
				dlog.Noticef(
					"Resolving server host [%s] using bootstrap resolvers over %s",
					host,
					proto,
				)
			}
			ips, ttl, err = xTransport.resolveUsingResolvers(proto, host, xTransport.bootstrapResolvers, forceType)
			if err == nil {
				break
			}
		}
	}
	if err != nil && xTransport.ignoreSystemDNS {
		dlog.Noticef("Bootstrap resolvers didn't respond - Trying with the system resolver as a last resort")
		ips, ttl, err = xTransport.resolveUsingSystem(host, forceType)
	}
	return ips, ttl, err
}

// If a name is not present in the cache, resolve the name and update the cache
func (xTransport *XTransport) resolveAndUpdateCache(host string) error {
	if xTransport.proxyDialer != nil || xTransport.httpProxyFunction != nil {
		return nil
	}
	if ParseIP(host) != nil {
		return nil
	}
	cachedIP, expired, updating := xTransport.loadCachedIP(host)
	if cachedIP != nil && (!expired || updating) {
		return nil
	}
	xTransport.markUpdatingCachedIP(host)

	var foundIP net.IP
	ips, ttl, err := xTransport.resolve(host, dns.TypeNone)
	if len(ips) > 0 {
		foundIP = ips[rand.Intn(len(ips))]
	}
	if ttl < MinResolverIPTTL {
		ttl = MinResolverIPTTL
	}
	if err != nil {
		if cachedIP != nil {
			dlog.Noticef("Using stale [%v] cached address for a grace period", host)
			foundIP = cachedIP
			ttl = ExpiredCachedIPGraceTTL
		} else {
			return err
		}
	}
	if foundIP == nil {
		if !xTransport.useIPv4 && xTransport.useIPv6 {
			dlog.Warnf("no IPv6 address found for [%s]", host)
		} else if xTransport.useIPv4 && !xTransport.useIPv6 {
			dlog.Warnf("no IPv4 address found for [%s]", host)
		} else {
			dlog.Errorf("no IP address found for [%s]", host)
		}
	}
	xTransport.saveCachedIP(host, foundIP, ttl)
	return nil
}

func (xTransport *XTransport) Fetch(
	method string,
	url *url.URL,
	accept string,
	contentType string,
	body *[]byte,
	timeout time.Duration,
	compress bool,
) ([]byte, int, *tls.ConnectionState, time.Duration, error) {
	if timeout <= 0 {
		timeout = xTransport.timeout
	}
	client := http.Client{
		Transport: xTransport.transport,
		Timeout:   timeout,
	}
	host, port := ExtractHostAndPort(url.Host, 443)
	hasAltSupport := false

	if xTransport.h3Transport != nil {
		if xTransport.http3Probe {
			// Always try HTTP/3 first when http3_probe is enabled,
			// without checking for Alt-Svc
			client.Transport = xTransport.h3Transport
			dlog.Debugf("Probing HTTP/3 transport for [%s]", url.Host)
		} else {
			// Otherwise use traditional Alt-Svc detection
			xTransport.altSupport.RLock()
			var altPort uint16
			altPort, hasAltSupport = xTransport.altSupport.cache[url.Host]
			xTransport.altSupport.RUnlock()
			if hasAltSupport && altPort > 0 { // altPort > 0 ensures we're not in the negative cache
				if int(altPort) == port {
					client.Transport = xTransport.h3Transport
					dlog.Debugf("Using HTTP/3 transport for [%s]", url.Host)
				}
			}
		}
	}
	header := map[string][]string{"User-Agent": {"dnscrypt-proxy"}}
	if len(accept) > 0 {
		header["Accept"] = []string{accept}
	}
	if len(contentType) > 0 {
		header["Content-Type"] = []string{contentType}
	}
	header["Cache-Control"] = []string{"max-stale"}
	if body != nil {
		h := sha512.Sum512(*body)
		qs := url.Query()
		qs.Add("body_hash", hex.EncodeToString(h[:32]))
		url2 := *url
		url2.RawQuery = qs.Encode()
		url = &url2
	}
	if xTransport.proxyDialer == nil && strings.HasSuffix(host, ".onion") {
		return nil, 0, nil, 0, errors.New("Onion service is not reachable without Tor")
	}
	if err := xTransport.resolveAndUpdateCache(host); err != nil {
		dlog.Errorf(
			"Unable to resolve [%v] - Make sure that the system resolver works, or that `bootstrap_resolvers` has been set to resolvers that can be reached",
			host,
		)
		return nil, 0, nil, 0, err
	}
	if compress && body == nil {
		header["Accept-Encoding"] = []string{"gzip"}
	}
	req := &http.Request{
		Method: method,
		URL:    url,
		Header: header,
		Close:  false,
	}
	if body != nil {
		req.ContentLength = int64(len(*body))
		req.Body = io.NopCloser(bytes.NewReader(*body))
	}
	start := time.Now()
	resp, err := client.Do(req)
	rtt := time.Since(start)

	// Handle HTTP/3 error case - fallback to HTTP/2 when HTTP/3 fails
	if err != nil && client.Transport == xTransport.h3Transport {
		if xTransport.http3Probe {
			dlog.Debugf("HTTP/3 probe failed for [%s]: [%s] - falling back to HTTP/2", url.Host, err)
		} else {
			dlog.Debugf("HTTP/3 connection failed for [%s]: [%s] - falling back to HTTP/2", url.Host, err)
		}

		// Add server to negative cache when HTTP/3 fails
		xTransport.altSupport.Lock()
		xTransport.altSupport.cache[url.Host] = 0 // 0 port means HTTP/3 failed and should not be tried again
		xTransport.altSupport.Unlock()

		// Retry with HTTP/2
		client.Transport = xTransport.transport
		start = time.Now()
		resp, err = client.Do(req)
		rtt = time.Since(start)
	}

	if err == nil {
		if resp == nil {
			err = errors.New("Webserver returned an error")
		} else if resp.StatusCode < 200 || resp.StatusCode > 299 {
			err = errors.New(resp.Status)
		}
	} else {
		dlog.Debugf("HTTP client error: [%v] - closing idle connections", err)
		xTransport.transport.CloseIdleConnections()
	}
	statusCode := 503
	if resp != nil {
		statusCode = resp.StatusCode
	}
	if err != nil {
		dlog.Debugf("[%s]: [%s]", req.URL, err)
		if xTransport.tlsCipherSuite != nil && strings.Contains(err.Error(), "handshake failure") {
			dlog.Warnf(
				"TLS handshake failure - Try changing or deleting the tls_cipher_suite value in the configuration file",
			)
			xTransport.tlsCipherSuite = nil
			xTransport.rebuildTransport()
		}
		return nil, statusCode, nil, rtt, err
	}
	if xTransport.h3Transport != nil && !hasAltSupport {
		// Check if there's entry in negative cache when using http3_probe
		skipAltSvcParsing := false
		if xTransport.http3Probe {
			xTransport.altSupport.RLock()
			altPort, inCache := xTransport.altSupport.cache[url.Host]
			xTransport.altSupport.RUnlock()
			// If server is in negative cache (altPort == 0), don't attempt to parse Alt-Svc header
			if inCache && altPort == 0 {
				dlog.Debugf("Skipping Alt-Svc parsing for [%s] - previously failed HTTP/3 probe", url.Host)
				skipAltSvcParsing = true
			}
		}

		if !skipAltSvcParsing {
			if alt, found := resp.Header["Alt-Svc"]; found {
				dlog.Debugf("Alt-Svc [%s]: [%s]", url.Host, alt)
				altPort := uint16(port & 0xffff)
				for i, xalt := range alt {
					for j, v := range strings.Split(xalt, ";") {
						if i >= 8 || j >= 16 {
							break
						}
						v = strings.TrimSpace(v)
						if strings.HasPrefix(v, "h3=\":") {
							v = strings.TrimPrefix(v, "h3=\":")
							v = strings.TrimSuffix(v, "\"")
							if xAltPort, err := strconv.ParseUint(v, 10, 16); err == nil && xAltPort <= 65535 {
								altPort = uint16(xAltPort)
								dlog.Debugf("Using HTTP/3 for [%s]", url.Host)
								break
							}
						}
					}
				}
				xTransport.altSupport.Lock()
				xTransport.altSupport.cache[url.Host] = altPort
				dlog.Debugf("Caching altPort for [%v]", url.Host)
				xTransport.altSupport.Unlock()
			}
		}
	}
	tls := resp.TLS

	var bodyReader io.ReadCloser = resp.Body
	if compress && resp.Header.Get("Content-Encoding") == "gzip" {
		bodyReader, err = gzip.NewReader(io.LimitReader(resp.Body, MaxHTTPBodyLength))
		if err != nil {
			return nil, statusCode, tls, rtt, err
		}
		defer bodyReader.Close()
	}

	bin, err := io.ReadAll(io.LimitReader(bodyReader, MaxHTTPBodyLength))
	if err != nil {
		return nil, statusCode, tls, rtt, err
	}
	resp.Body.Close()
	return bin, statusCode, tls, rtt, err
}

func (xTransport *XTransport) GetWithCompression(
	url *url.URL,
	accept string,
	timeout time.Duration,
) ([]byte, int, *tls.ConnectionState, time.Duration, error) {
	return xTransport.Fetch("GET", url, accept, "", nil, timeout, true)
}

func (xTransport *XTransport) Get(
	url *url.URL,
	accept string,
	timeout time.Duration,
) ([]byte, int, *tls.ConnectionState, time.Duration, error) {
	return xTransport.Fetch("GET", url, accept, "", nil, timeout, false)
}

func (xTransport *XTransport) Post(
	url *url.URL,
	accept string,
	contentType string,
	body *[]byte,
	timeout time.Duration,
) ([]byte, int, *tls.ConnectionState, time.Duration, error) {
	return xTransport.Fetch("POST", url, accept, contentType, body, timeout, false)
}

func (xTransport *XTransport) dohLikeQuery(
	dataType string,
	useGet bool,
	url *url.URL,
	body []byte,
	timeout time.Duration,
) ([]byte, int, *tls.ConnectionState, time.Duration, error) {
	if useGet {
		qs := url.Query()
		encBody := base64.RawURLEncoding.EncodeToString(body)
		qs.Add("dns", encBody)
		url2 := *url
		url2.RawQuery = qs.Encode()
		return xTransport.Get(&url2, dataType, timeout)
	}
	return xTransport.Post(url, dataType, dataType, &body, timeout)
}

func (xTransport *XTransport) DoHQuery(
	useGet bool,
	url *url.URL,
	body []byte,
	timeout time.Duration,
) ([]byte, int, *tls.ConnectionState, time.Duration, error) {
	return xTransport.dohLikeQuery("application/dns-message", useGet, url, body, timeout)
}

func (xTransport *XTransport) ObliviousDoHQuery(
	useGet bool,
	url *url.URL,
	body []byte,
	timeout time.Duration,
) ([]byte, int, *tls.ConnectionState, time.Duration, error) {
	return xTransport.dohLikeQuery("application/oblivious-dns-message", useGet, url, body, timeout)
}<|MERGE_RESOLUTION|>--- conflicted
+++ resolved
@@ -350,22 +350,11 @@
 	ips := make([]net.IP, 0)
 	for _, ip := range ipa {
 		ipv4 := ip.To4()
-<<<<<<< HEAD
-		if queryIPv4 {
-			if ipv4 != nil {
-				ips = append(ips, ipv4)
-			}
-		} else if queryIPv6 {
-			if ipv4 == nil {
-				ips = append(ips, ip)
-			}
-=======
 		if queryIPv4 && ipv4 != nil {
 			ips = append(ips, ipv4)
 		}
 		if queryIPv6 && ipv4 == nil {
 			ips = append(ips, ip)
->>>>>>> 165ae5ae
 		}
 	}
 	return ips, SystemResolverIPTTL, err
