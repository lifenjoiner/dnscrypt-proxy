--- conflicted
+++ resolved
@@ -258,17 +258,6 @@
 bootstrap_resolvers = ['9.9.9.11:53', '8.8.8.8:53']
 
 
-<<<<<<< HEAD
-## This is a switch for prior bootstrap resolvers.
-##
-## Most of the time, the system DNS leads to dnscrypt-proxy itself,
-## if you set up dnscrypt-proxy in the system DNS chain.
-##
-## If true, dnscrypt-proxy will directly try on its own service instead.
-## Together with bootstrap resolvers, upstream hosts will be resolved most
-## of the time.
-## The system DNS still will be a last resort, if it has been ignored.
-=======
 ## When internal DNS resolution is required, for example to retrieve
 ## the resolvers list:
 ##
@@ -280,7 +269,6 @@
 ##
 ## (*) this is incompatible with systemd sockets.
 ## `listen_addrs` must not be empty.
->>>>>>> 92063aa7
 
 ignore_system_dns = true
 
