package main

import (
	"bytes"
	"fmt"
	"net/http"
	"net/http/httptest"
	"net/url"
	"os"
	"path/filepath"
	"strconv"
	"strings"
	"testing"
	"time"

	"github.com/hectane/go-acl"
	"github.com/jedisct1/dlog"
	"github.com/jedisct1/go-minisign"
	"github.com/powerman/check"
)

type SourceFixture struct {
	suffix  string
	content []byte
	length  string // HTTP Content-Length header
	perms   os.FileMode
	mtime   time.Time
}
type SourceTestState uint8

const (
	TestStateCorrect    SourceTestState = iota // valid files
	TestStateExpired                           // modification time of files set in distant past (cache only)
	TestStatePartial                           // incomplete files
	TestStatePartialSig                        // incomplete .minisig
	TestStateMissing                           // non-existent files
	TestStateMissingSig                        // non-existent .minisig
	TestStateReadErr                           // I/O error on reading files (download only)
	TestStateReadSigErr                        // I/O error on reading .minisig (download only)
	TestStateOpenErr                           // I/O error on opening files
	TestStateOpenSigErr                        // I/O error on opening .minisig
	TestStatePathErr                           // unparsable path to files (download only)
)

const DefaultPrefetchDelay time.Duration = 24 * time.Hour

type SourceTestData struct {
	n                         int // subtest counter
	xTransport                *XTransport
	key                       *minisign.PublicKey
	keyStr, tempDir           string
	sources                   []string
	fixtures                  map[SourceTestState]map[string]SourceFixture
	timeNow, timeOld, timeUpd time.Time
	server                    *httptest.Server
	reqActual, reqExpect      map[string]uint
	cacheTests                map[string]SourceTestState
	downloadTests             map[string][]SourceTestState
}

type SourceTestExpect struct {
	success        bool
	err, cachePath string
	cache          []SourceFixture
	mtime          time.Time
	urls           []string
	Source         *Source
	delay          time.Duration
	prefix         string
}

func readFixture(t *testing.T, name string) []byte {
	bin, err := os.ReadFile(filepath.Join("testdata", name))
	if err != nil {
		t.Fatalf("Unable to read test fixture %s: %v", name, err)
	}
	return bin
}

func writeSourceCache(t *testing.T, e *SourceTestExpect) {
	for _, f := range e.cache {
		if f.content == nil {
			continue
		}
		path := e.cachePath + f.suffix
		perms := f.perms
		if perms == 0 {
			perms = 0o644
		}
		if err := os.WriteFile(path, f.content, perms); err != nil {
			t.Fatalf("Unable to write cache file %s: %v", path, err)
		}
		if err := acl.Chmod(path, perms); err != nil {
			t.Fatalf("Unable to set permissions on cache file %s: %v", path, err)
		}
		if f.suffix != "" {
			continue
		}
		mtime := f.mtime
		if f.mtime.IsZero() {
			mtime = e.mtime
		}
		if err := os.Chtimes(path, mtime, mtime); err != nil {
			t.Fatalf("Unable to touch cache file %s to %v: %v", path, f.mtime, err)
		}
	}
}

func checkSourceCache(c *check.C, e *SourceTestExpect) {
	for _, f := range e.cache {
		path := e.cachePath + f.suffix
		_ = acl.Chmod(path, 0o644) // don't worry if this fails, reading it will catch the same problem
		got, err := os.ReadFile(path)
		c.DeepEqual(got, f.content, "Unexpected content for cache file '%s', err %v", path, err)
		if f.suffix != "" {
			continue
		}
		if fi, err := os.Stat(path); err == nil { // again, if this failed it was already caught above
			mtime := f.mtime
			if f.mtime.IsZero() {
				mtime = e.mtime
			}
			c.EQ(fi.ModTime(), mtime, "Unexpected timestamp for cache file '%s'", path)
		}
	}
}

func loadSnakeoil(t *testing.T, d *SourceTestData) {
	key, err := minisign.NewPublicKeyFromFile(filepath.Join("testdata", "snakeoil.pub"))
	if err != nil {
		t.Fatalf("Unable to load snakeoil key: %v", err)
	}
	d.keyStr = string(bytes.SplitN(readFixture(t, "snakeoil.pub"), []byte("\n"), 2)[1])
	d.key = &key
}

func loadTestSourceNames(t *testing.T, d *SourceTestData) {
	files, err := os.ReadDir(filepath.Join("testdata", "sources"))
	if err != nil {
		t.Fatalf("Unable to load list of test sources: %v", err)
	}
	for _, file := range files {
		if !file.IsDir() && strings.HasSuffix(file.Name(), ".minisig") {
			d.sources = append(d.sources, strings.TrimSuffix(file.Name(), ".minisig"))
		}
	}
}

func generateFixtureState(_ *testing.T, d *SourceTestData, suffix, file string, state SourceTestState) {
	if _, ok := d.fixtures[state]; !ok {
		d.fixtures[state] = map[string]SourceFixture{}
	}
	if suffix != ".minisig" {
		switch state {
		case TestStatePartialSig, TestStateMissingSig, TestStateReadSigErr, TestStateOpenSigErr:
			d.fixtures[state][file] = d.fixtures[TestStateCorrect][file]
			return
		}
	}
	f := SourceFixture{suffix: suffix}
	switch state {
	case TestStateExpired:
		f.content, f.mtime = d.fixtures[TestStateCorrect][file].content, d.timeOld
	case TestStatePartial, TestStatePartialSig:
		f.content = d.fixtures[TestStateCorrect][file].content[:1]
	case TestStateReadErr, TestStateReadSigErr:
		f.content, f.length = []byte{}, "1"
	case TestStateOpenErr, TestStateOpenSigErr:
		f.content, f.perms = d.fixtures[TestStateCorrect][file].content[:1], 0o200
	}
	d.fixtures[state][file] = f
}

func loadFixtures(t *testing.T, d *SourceTestData) {
	d.fixtures = map[SourceTestState]map[string]SourceFixture{TestStateCorrect: {}}
	for _, source := range d.sources {
		for _, suffix := range [...]string{"", ".minisig"} {
			file := source + suffix
			d.fixtures[TestStateCorrect][file] = SourceFixture{
				suffix:  suffix,
				content: readFixture(t, filepath.Join("sources", file)),
			}
			for _, state := range [...]SourceTestState{
				TestStateExpired,
				TestStatePartial,
				TestStateReadErr,
				TestStateOpenErr,
				TestStatePartialSig,
				TestStateMissingSig,
				TestStateReadSigErr,
				TestStateOpenSigErr,
			} {
				generateFixtureState(t, d, suffix, file, state)
			}
		}
	}
}

func makeTempDir(t *testing.T, d *SourceTestData) {
	name, err := os.MkdirTemp("", "sources_test.go."+t.Name())
	if err != nil {
		t.Fatalf("Unable to create temporary directory: %v", err)
	}
	d.tempDir = name
}

func makeTestServer(t *testing.T, d *SourceTestData) {
	d.reqActual, d.reqExpect = map[string]uint{}, map[string]uint{}
	d.server = httptest.NewServer(http.HandlerFunc(func(w http.ResponseWriter, r *http.Request) {
		var data []byte = nil
		d.reqActual[r.URL.Path]++
		pathParts := strings.SplitN(strings.TrimPrefix(r.URL.Path, "/"), "/", 2)
		state, _ := strconv.ParseUint(pathParts[0], 10, 8)
		if fixture, ok := d.fixtures[SourceTestState(state)][pathParts[1]]; ok {
			if len(fixture.length) > 0 {
				w.Header().Set("Content-Length", fixture.length) // client will return unexpected EOF
			}
			data = fixture.content
		}
		if data != nil {
			if _, err := w.Write(data); err != nil {
				t.Logf("Error writing HTTP response for request [%s]: %v", r.URL.Path, err)
			}
		} else {
			w.WriteHeader(http.StatusNotFound)
		}
	}))
}

func checkTestServer(c *check.C, d *SourceTestData) {
	c.DeepEqual(d.reqActual, d.reqExpect, "Unexpected HTTP request log")
	d.reqActual, d.reqExpect = map[string]uint{}, map[string]uint{}
}

func setupSourceTest(t *testing.T) (func(), *SourceTestData) {
	d := &SourceTestData{n: -1, xTransport: NewXTransport()}
	d.cacheTests = map[string]SourceTestState{ // determines cache files written to disk before each call
		"correct":      TestStateCorrect,
		"expired":      TestStateExpired,
		"partial":      TestStatePartial,
		"partial-sig":  TestStatePartialSig,
		"missing":      TestStateMissing,
		"missing-sig":  TestStateMissingSig,
		"open-err":     TestStateOpenErr,
		"open-sig-err": TestStateOpenSigErr,
	}
	d.downloadTests = map[string][]SourceTestState{ // determines the list of URLs passed in each call and how they will respond
		"correct":              {TestStateCorrect},
		"partial":              {TestStatePartial},
		"partial-sig":          {TestStatePartialSig},
		"missing":              {TestStateMissing},
		"missing-sig":          {TestStateMissingSig},
		"read-err":             {TestStateReadErr},
		"read-sig-err":         {TestStateReadSigErr},
		"open-err":             {TestStateOpenErr},
		"open-sig-err":         {TestStateOpenSigErr},
		"path-err":             {TestStatePathErr},
		"partial,correct":      {TestStatePartial, TestStateCorrect},
		"partial-sig,correct":  {TestStatePartialSig, TestStateCorrect},
		"missing,correct":      {TestStateMissing, TestStateCorrect},
		"missing-sig,correct":  {TestStateMissingSig, TestStateCorrect},
		"read-err,correct":     {TestStateReadErr, TestStateCorrect},
		"read-sig-err,correct": {TestStateReadSigErr, TestStateCorrect},
		"open-err,correct":     {TestStateOpenErr, TestStateCorrect},
		"open-sig-err,correct": {TestStateOpenSigErr, TestStateCorrect},
		"path-err,correct":     {TestStatePathErr, TestStateCorrect},
		"no-urls":              {},
	}
	d.xTransport.rebuildTransport()
	d.timeNow = time.Now().AddDate(0, 0, 0).Truncate(time.Second)
	d.timeOld = d.timeNow.Add(DefaultPrefetchDelay * -4)
	d.timeUpd = d.timeNow.Add(DefaultPrefetchDelay)
	timeNow = func() time.Time { return d.timeNow } // originally defined in sources.go, restore real now for a new test
	makeTempDir(t, d)
	makeTestServer(t, d)
	loadSnakeoil(t, d)
	loadTestSourceNames(t, d)
	loadFixtures(t, d)
	return func() {
		os.RemoveAll(d.tempDir)
		d.server.Close()
	}, d
}

func prepSourceTestCache(t *testing.T, d *SourceTestData, e *SourceTestExpect, source string, state SourceTestState) {
	e.cache = []SourceFixture{d.fixtures[state][source], d.fixtures[state][source+".minisig"]}
	switch state {
	case TestStateCorrect:
		e.Source.bin, e.success, e.delay = e.cache[0].content, true, e.Source.cacheTTL
	case TestStateExpired: // no hard expired but need update
		e.Source.bin, e.success, e.delay = e.cache[0].content, true, 0
	case TestStatePartial, TestStatePartialSig:
		e.err = "signature"
	case TestStateMissing, TestStateMissingSig, TestStateOpenErr, TestStateOpenSigErr:
		e.err = "open"
	}
	writeSourceCache(t, e)
}

func prepSourceTestDownload(
	_ *testing.T,
	d *SourceTestData,
	e *SourceTestExpect,
	source string,
	downloadTest []SourceTestState,
) {
	if len(downloadTest) == 0 {
		return
	}
	lastStateWin := false
	for _, state := range downloadTest {
		path := "/" + strconv.FormatUint(uint64(state), 10) + "/" + source
		serverURL := d.server.URL
		switch state {
		case TestStateMissing, TestStateMissingSig:
			e.err = "404 Not Found"
		case TestStatePartial, TestStatePartialSig:
			e.err = "signature"
		case TestStateReadErr, TestStateReadSigErr:
			e.err = "unexpected EOF"
		case TestStateOpenErr, TestStateOpenSigErr:
			if u, err := url.Parse(serverURL + path); err == nil {
				host, port := ExtractHostAndPort(u.Host, -1)
				u.Host = fmt.Sprintf(
					"%s:%d",
					host,
					port|0x10000,
				) // high numeric port is parsed but then fails to connect
				serverURL = u.String()
			}
			e.err = "invalid port"
		case TestStatePathErr:
			path = "..." + path // non-numeric port fails URL parsing
		}
		if u, err := url.Parse(serverURL + path); err == nil {
			e.Source.urls = append(e.Source.urls, u)
		}
		e.urls = append(e.urls, serverURL+path)
		if e.success {
			lastStateWin = true
			continue
		}
		switch state {
		case TestStateCorrect:
			e.cache = []SourceFixture{d.fixtures[state][source], d.fixtures[state][source+".minisig"]}
			e.Source.bin, e.success = e.cache[0].content, true
			fallthrough
		case TestStateMissingSig, TestStatePartial, TestStatePartialSig, TestStateReadSigErr:
			d.reqExpect[path+".minisig"]++
			fallthrough
		case TestStateMissing, TestStateReadErr:
			d.reqExpect[path]++
		}
	}
	if e.success {
		e.err = ""
		if lastStateWin == false { // cache expired wins it
			e.delay = e.Source.cacheTTL
		}
	} else {
		e.delay = MinimumPrefetchInterval
	}
	if len(e.Source.urls) > 0 {
		e.Source.refresh = d.timeNow.Add(e.delay)
	} else {
		e.success = false
	}
}

func setupSourceTestCase(t *testing.T, d *SourceTestData, i int,
	cacheTest *SourceTestState, downloadTest []SourceTestState,
) (id string, e *SourceTestExpect) {
	id = strconv.Itoa(d.n) + "-" + strconv.Itoa(i)
	e = &SourceTestExpect{
		cachePath: filepath.Join(d.tempDir, id),
		mtime:     d.timeNow,
	}
	e.Source = &Source{
		name: id, urls: []*url.URL{}, format: SourceFormatV2, minisignKey: d.key,
		cacheFile: e.cachePath, cacheTTL: DefaultPrefetchDelay * 3,
	}
	if cacheTest != nil {
		prepSourceTestCache(t, d, e, d.sources[i], *cacheTest)
		i = (i + 1) % len(d.sources) // make the cached and downloaded fixtures different
	}
	prepSourceTestDownload(t, d, e, d.sources[i], downloadTest)
	return
}

func TestNewSource(t *testing.T) {
	if testing.Verbose() {
		dlog.SetLogLevel(dlog.SeverityDebug)
		dlog.UseSyslog(false)
	}
	teardown, d := setupSourceTest(t)
	defer teardown()
	checkResult := func(t *testing.T, e *SourceTestExpect, got *Source, err error) {
		c := check.T(t)
		if len(e.err) > 0 {
			c.Match(err, e.err, "Unexpected error")
		} else {
			c.Nil(err, "Unexpected error")
		}
		c.DeepEqual(got, e.Source, "Unexpected return")
		checkTestServer(c, d)
		checkSourceCache(c, e)
	}
	d.n++
	for _, tt := range []struct {
		v, key       string
		refreshDelay time.Duration
		e            *SourceTestExpect
	}{
		{"", "", DefaultPrefetchDelay, &SourceTestExpect{err: " ", Source: &Source{name: "short refresh delay", urls: []*url.URL{}, cacheTTL: DefaultPrefetchDelay, prefix: ""}}},
		{"v1", d.keyStr, DefaultPrefetchDelay * 2, &SourceTestExpect{err: "Unsupported source format", Source: &Source{name: "old format", urls: []*url.URL{}, cacheTTL: DefaultPrefetchDelay * 2}}},
		{"v2", "", DefaultPrefetchDelay * 3, &SourceTestExpect{err: "Invalid encoded public key", Source: &Source{name: "invalid public key", urls: []*url.URL{}, cacheTTL: DefaultPrefetchDelay * 3}}},
	} {
		t.Run(tt.e.Source.name, func(t *testing.T) {
			got, err := NewSource(
				tt.e.Source.name,
				d.xTransport,
				tt.e.urls,
				tt.key,
				tt.e.cachePath,
				tt.v,
				tt.refreshDelay,
				tt.e.prefix,
			)
			checkResult(t, tt.e, got, err)
		})
	}
	for cacheTestName, cacheTest := range d.cacheTests {
		for downloadTestName, downloadTest := range d.downloadTests {
			d.n++
			for i := range d.sources {
				id, e := setupSourceTestCase(t, d, i, &cacheTest, downloadTest)
				t.Run("cache "+cacheTestName+";download "+downloadTestName+"/"+id, func(t *testing.T) {
					got, err := NewSource(
						id,
						d.xTransport,
						e.urls,
						d.keyStr,
						e.cachePath,
						"v2",
						DefaultPrefetchDelay*3,
						"",
					)
					checkResult(t, e, got, err)
				})
			}
		}
	}
}

func TestPrefetchSources(t *testing.T) {
	if testing.Verbose() {
		dlog.SetLogLevel(dlog.SeverityDebug)
		dlog.UseSyslog(false)
	}
	teardown, d := setupSourceTest(t)
	defer teardown()
	checkResult := func(t *testing.T, expects []*SourceTestExpect, got time.Duration) {
		var expectDelay time.Duration
		c := check.T(t)
		for _, e := range expects {
			if expectDelay == 0 || expectDelay > e.delay {
				expectDelay = e.delay
			}
		}
		if expectDelay < MinimumPrefetchInterval {
			expectDelay = MinimumPrefetchInterval
		}
		c.InDelta(got, expectDelay, time.Second, "Unexpected return")
		checkTestServer(c, d)
		for _, e := range expects {
			checkSourceCache(c, e)
		}
	}
	timeNow = func() time.Time { return d.timeUpd } // since the fixtures are prepared using real now, make the tested code think it's the future
	for downloadTestName, downloadTest := range d.downloadTests {
		d.n++
		sources := []*Source{}
		expects := []*SourceTestExpect{}
		for i := range d.sources {
			_, e := setupSourceTestCase(t, d, i, nil, downloadTest)
			e.mtime = d.timeUpd
<<<<<<< HEAD
			s := &Source{}
			*s = *e.Source
			s.bin = nil
			s.refresh = d.timeNow
=======
			s := &Source{
				name:          e.Source.name,
				urls:          e.Source.urls,
				format:        e.Source.format,
				minisignKey:   e.Source.minisignKey,
				cacheFile:     e.Source.cacheFile,
				cacheTTL:      e.Source.cacheTTL,
				prefetchDelay: e.Source.prefetchDelay,
				refresh:       e.Source.refresh,
				prefix:        e.Source.prefix,
				// bin is intentionally left nil
			}
>>>>>>> e27f9b81
			sources = append(sources, s)
			expects = append(expects, e)
		}
		t.Run("download "+downloadTestName+"/"+strconv.Itoa(d.n), func(t *testing.T) {
			got, _ := PrefetchSources(d.xTransport, sources)
			checkResult(t, expects, got)
		})
	}
}

func TestMain(m *testing.M) { check.TestMain(m) }<|MERGE_RESOLUTION|>--- conflicted
+++ resolved
@@ -484,12 +484,6 @@
 		for i := range d.sources {
 			_, e := setupSourceTestCase(t, d, i, nil, downloadTest)
 			e.mtime = d.timeUpd
-<<<<<<< HEAD
-			s := &Source{}
-			*s = *e.Source
-			s.bin = nil
-			s.refresh = d.timeNow
-=======
 			s := &Source{
 				name:          e.Source.name,
 				urls:          e.Source.urls,
@@ -502,7 +496,7 @@
 				prefix:        e.Source.prefix,
 				// bin is intentionally left nil
 			}
->>>>>>> e27f9b81
+			s.refresh = d.timeNow
 			sources = append(sources, s)
 			expects = append(expects, e)
 		}
