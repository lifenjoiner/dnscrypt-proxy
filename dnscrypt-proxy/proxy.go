package main

import (
	"context"
	crypto_rand "crypto/rand"
	"encoding/binary"
	"math/rand"
	"net"
	"os"
	"runtime"
	"strings"
	"sync/atomic"
	"time"

	"github.com/jedisct1/dlog"
	clocksmith "github.com/jedisct1/go-clocksmith"
	stamps "github.com/jedisct1/go-dnsstamps"
	"github.com/miekg/dns"
	"golang.org/x/crypto/curve25519"
)

type Proxy struct {
	pluginsGlobals                PluginsGlobals
	serversInfo                   ServersInfo
	questionSizeEstimator         QuestionSizeEstimator
	registeredServers             []RegisteredServer
	dns64Resolvers                []string
	dns64Prefixes                 []string
	serversBlockingFragments      []string
	ednsClientSubnets             []*net.IPNet
	queryLogIgnoredQtypes         []string
	localDoHListeners             []*net.TCPListener
	queryMeta                     []string
	udpListeners                  []*net.UDPConn
	sources                       []*Source
	tcpListeners                  []*net.TCPListener
	registeredRelays              []RegisteredServer
	listenAddresses               []string
	localDoHListenAddresses       []string
	xTransport                    *XTransport
	allWeeklyRanges               *map[string]WeeklyRanges
	routes                        *map[string][]string
	captivePortalMap              *CaptivePortalMap
	nxLogFormat                   string
	localDoHCertFile              string
	localDoHCertKeyFile           string
	captivePortalMapFile          string
	localDoHPath                  string
	mainProto                     string
	cloakFile                     string
	forwardFile                   string
	blockIPFormat                 string
	blockIPLogFile                string
	allowedIPFile                 string
	allowedIPFormat               string
	allowedIPLogFile              string
	queryLogFormat                string
	blockIPFile                   string
	allowNameFile                 string
	allowNameFormat               string
	allowNameLogFile              string
	blockNameLogFile              string
	blockNameFormat               string
	blockNameFile                 string
	queryLogFile                  string
	blockedQueryResponse          string
	userName                      string
	nxLogFile                     string
	proxySecretKey                [32]byte
	proxyPublicKey                [32]byte
	ServerNames                   []string
	DisabledServerNames           []string
	requiredProps                 stamps.ServerInformalProperties
	certRefreshDelayAfterFailure  time.Duration
	timeout                       time.Duration
	certRefreshDelay              time.Duration
	cacheSize                     int
	logMaxBackups                 int
	logMaxAge                     int
	logMaxSize                    int
	cacheNegMinTTL                uint32
	rejectTTL                     uint32
	cacheMaxTTL                   uint32
	clientsCount                  uint32
	maxClients                    uint32
	cacheMinTTL                   uint32
	cacheNegMaxTTL                uint32
	cloakTTL                      uint32
	cloakedPTR                    bool
	cache                         bool
	pluginBlockIPv6               bool
	ephemeralKeys                 bool
	pluginBlockUnqualified        bool
	showCerts                     bool
	certIgnoreTimestamp           bool
	skipAnonIncompatibleResolvers bool
	anonDirectCertFallback        bool
	pluginBlockUndelegated        bool
	child                         bool
	SourceIPv4                    bool
	SourceIPv6                    bool
	SourceDNSCrypt                bool
	SourceDoH                     bool
	SourceODoH                    bool
}

func (proxy *Proxy) registerUDPListener(conn *net.UDPConn) {
	proxy.udpListeners = append(proxy.udpListeners, conn)
}

func (proxy *Proxy) registerTCPListener(listener *net.TCPListener) {
	proxy.tcpListeners = append(proxy.tcpListeners, listener)
}

func (proxy *Proxy) registerLocalDoHListener(listener *net.TCPListener) {
	proxy.localDoHListeners = append(proxy.localDoHListeners, listener)
}

func (proxy *Proxy) addDNSListener(listenAddrStr string) {
	listenUDPAddr, err := net.ResolveUDPAddr("udp", listenAddrStr)
	if err != nil {
		dlog.Fatal(err)
	}
	listenTCPAddr, err := net.ResolveTCPAddr("tcp", listenAddrStr)
	if err != nil {
		dlog.Fatal(err)
	}

	// if 'userName' is not set, continue as before
	if len(proxy.userName) <= 0 {
		if err := proxy.udpListenerFromAddr(listenUDPAddr); err != nil {
			dlog.Fatal(err)
		}
		if err := proxy.tcpListenerFromAddr(listenTCPAddr); err != nil {
			dlog.Fatal(err)
		}
		return
	}

	// if 'userName' is set and we are the parent process
	if !proxy.child {
		// parent
		listenerUDP, err := net.ListenUDP("udp", listenUDPAddr)
		if err != nil {
			dlog.Fatal(err)
		}
		listenerTCP, err := net.ListenTCP("tcp", listenTCPAddr)
		if err != nil {
			dlog.Fatal(err)
		}

		fdUDP, err := listenerUDP.File() // On Windows, the File method of UDPConn is not implemented.
		if err != nil {
			dlog.Fatalf("Unable to switch to a different user: %v", err)
		}
		fdTCP, err := listenerTCP.File() // On Windows, the File method of TCPListener is not implemented.
		if err != nil {
			dlog.Fatalf("Unable to switch to a different user: %v", err)
		}
		defer listenerUDP.Close()
		defer listenerTCP.Close()
		FileDescriptors = append(FileDescriptors, fdUDP)
		FileDescriptors = append(FileDescriptors, fdTCP)
		return
	}

	// child
	listenerUDP, err := net.FilePacketConn(os.NewFile(InheritedDescriptorsBase+FileDescriptorNum, "listenerUDP"))
	if err != nil {
		dlog.Fatalf("Unable to switch to a different user: %v", err)
	}
	FileDescriptorNum++

	listenerTCP, err := net.FileListener(os.NewFile(InheritedDescriptorsBase+FileDescriptorNum, "listenerTCP"))
	if err != nil {
		dlog.Fatalf("Unable to switch to a different user: %v", err)
	}
	FileDescriptorNum++

	dlog.Noticef("Now listening to %v [UDP]", listenUDPAddr)
	proxy.registerUDPListener(listenerUDP.(*net.UDPConn))

	dlog.Noticef("Now listening to %v [TCP]", listenAddrStr)
	proxy.registerTCPListener(listenerTCP.(*net.TCPListener))
}

func (proxy *Proxy) addLocalDoHListener(listenAddrStr string) {
	listenTCPAddr, err := net.ResolveTCPAddr("tcp", listenAddrStr)
	if err != nil {
		dlog.Fatal(err)
	}

	// if 'userName' is not set, continue as before
	if len(proxy.userName) <= 0 {
		if err := proxy.localDoHListenerFromAddr(listenTCPAddr); err != nil {
			dlog.Fatal(err)
		}
		return
	}

	// if 'userName' is set and we are the parent process
	if !proxy.child {
		// parent
		listenerTCP, err := net.ListenTCP("tcp", listenTCPAddr)
		if err != nil {
			dlog.Fatal(err)
		}
		fdTCP, err := listenerTCP.File() // On Windows, the File method of TCPListener is not implemented.
		if err != nil {
			dlog.Fatalf("Unable to switch to a different user: %v", err)
		}
		defer listenerTCP.Close()
		FileDescriptors = append(FileDescriptors, fdTCP)
		return
	}

	// child

	listenerTCP, err := net.FileListener(os.NewFile(InheritedDescriptorsBase+FileDescriptorNum, "listenerTCP"))
	if err != nil {
		dlog.Fatalf("Unable to switch to a different user: %v", err)
	}
	FileDescriptorNum++

	proxy.registerLocalDoHListener(listenerTCP.(*net.TCPListener))
	dlog.Noticef("Now listening to https://%v%v [DoH]", listenAddrStr, proxy.localDoHPath)
}

func (proxy *Proxy) StartProxy() {
	proxy.questionSizeEstimator = NewQuestionSizeEstimator()
	if _, err := crypto_rand.Read(proxy.proxySecretKey[:]); err != nil {
		dlog.Fatal(err)
	}
	curve25519.ScalarBaseMult(&proxy.proxyPublicKey, &proxy.proxySecretKey)
	proxy.startAcceptingClients()
	if !proxy.child {
		// Notify the service manager that dnscrypt-proxy is ready. dnscrypt-proxy manages itself in case
		// servers are not immediately live/reachable. The service manager may assume it is initialized and
		// functioning properly. Note that the service manager 'Ready' signal is delayed if netprobe
		// cannot reach the internet during start-up.
		if err := ServiceManagerReadyNotify(); err != nil {
			dlog.Fatal(err)
		}
	}
<<<<<<< HEAD
	proxy.xTransport.internalResolverReady = false
	proxy.xTransport.internalResolvers = proxy.listenAddresses
	liveServers, err := proxy.serversInfo.refresh(proxy)
	if liveServers > 0 {
		proxy.certIgnoreTimestamp = false
=======
	if len(proxy.sources) > 0 {
		go func() {
			for {
				delay, downloaded := PrefetchSources(proxy.xTransport, proxy.sources)
				if downloaded > 0 {
					proxy.updateRegisteredServers(false, false)
					runtime.GC()
				}
				clocksmith.Sleep(delay)
			}
		}()
	}
	var liveServers int
	var err error
	for proxy.serversInfo.getGotNewServers() {
		liveServers, err = proxy.serversInfo.refresh(proxy)
>>>>>>> b601b5fe
	}
	if proxy.showCerts {
		os.Exit(0)
	}
	if liveServers > 0 {
		proxy.certIgnoreTimestamp = false
		dlog.Noticef("dnscrypt-proxy is ready - live servers: %d", liveServers)
	} else if err != nil {
		dlog.Error(err)
		dlog.Notice("dnscrypt-proxy is waiting for at least one server to be reachable")
	}
	if len(proxy.serversInfo.registeredServers) > 0 {
		go func() {
			for {
				delay := proxy.certRefreshDelay
				if liveServers == 0 {
					delay = proxy.certRefreshDelayAfterFailure
				}
				clocksmith.Sleep(delay)
				liveServers, _ = proxy.serversInfo.refresh(proxy)
				if liveServers > 0 {
					proxy.certIgnoreTimestamp = false
				}
				runtime.GC()
			}
		}()
	}
}

func (proxy *Proxy) updateRegisteredServers(gotNewRegisteredServers, gotNewRegisteredRelays bool) error {
	for _, source := range proxy.sources {
		registeredServers, err := source.Parse()
		if err != nil {
			if len(registeredServers) == 0 {
				dlog.Criticalf("Unable to use source [%s]: [%s]", source.name, err)
				return err
			}
			dlog.Warnf(
				"Error in source [%s]: [%s] -- Continuing with reduced server count [%d]",
				source.name,
				err,
				len(registeredServers),
			)
		}
		for _, registeredServer := range registeredServers {
			if registeredServer.stamp.Proto != stamps.StampProtoTypeDNSCryptRelay &&
				registeredServer.stamp.Proto != stamps.StampProtoTypeODoHRelay {
				if len(proxy.ServerNames) > 0 {
					if !includesName(proxy.ServerNames, registeredServer.name) {
						continue
					}
				} else if registeredServer.stamp.Props&proxy.requiredProps != proxy.requiredProps {
					continue
				}
			}
			if includesName(proxy.DisabledServerNames, registeredServer.name) {
				continue
			}
			if proxy.SourceIPv4 || proxy.SourceIPv6 {
				isIPv4, isIPv6 := true, false
				if registeredServer.stamp.Proto == stamps.StampProtoTypeDoH {
					isIPv4, isIPv6 = true, true
				}
				if strings.HasPrefix(registeredServer.stamp.ServerAddrStr, "[") {
					isIPv4, isIPv6 = false, true
				}
				if !(proxy.SourceIPv4 == isIPv4 || proxy.SourceIPv6 == isIPv6) {
					continue
				}
			}
			if registeredServer.stamp.Proto == stamps.StampProtoTypeDNSCryptRelay ||
				registeredServer.stamp.Proto == stamps.StampProtoTypeODoHRelay {
				var found bool
				for i, currentRegisteredRelay := range proxy.registeredRelays {
					if currentRegisteredRelay.name == registeredServer.name {
						found = true
						if currentRegisteredRelay.stamp.String() != registeredServer.stamp.String() {
							dlog.Infof(
								"Updating stamp for [%s] was: %s now: %s",
								registeredServer.name,
								currentRegisteredRelay.stamp.String(),
								registeredServer.stamp.String(),
							)
							proxy.registeredRelays[i].stamp = registeredServer.stamp
							gotNewRegisteredRelays = true
						}
					}
				}
				if !found {
					dlog.Debugf("Adding [%s] to the set of available relays", registeredServer.name)
					proxy.registeredRelays = append(proxy.registeredRelays, registeredServer)
					gotNewRegisteredRelays = true
					dlog.Debugf("Total count of registered relays %v", len(proxy.registeredRelays))
				}
			} else {
				if !((proxy.SourceDNSCrypt && registeredServer.stamp.Proto == stamps.StampProtoTypeDNSCrypt) ||
					(proxy.SourceDoH && registeredServer.stamp.Proto == stamps.StampProtoTypeDoH) ||
					(proxy.SourceODoH && registeredServer.stamp.Proto == stamps.StampProtoTypeODoHTarget)) {
					continue
				}
				var found bool
				for i, currentRegisteredServer := range proxy.registeredServers {
					if currentRegisteredServer.name == registeredServer.name {
						found = true
						if currentRegisteredServer.stamp.String() != registeredServer.stamp.String() {
							dlog.Infof(
								"Updating stamp for [%s] was: %s now: %s",
								registeredServer.name,
								currentRegisteredServer.stamp.String(),
								registeredServer.stamp.String(),
							)
							proxy.registeredServers[i].stamp = registeredServer.stamp
							gotNewRegisteredServers = true
						}
					}
				}
				if !found {
					dlog.Debugf("Adding [%s] to the set of wanted resolvers", registeredServer.name)
					proxy.registeredServers = append(proxy.registeredServers, registeredServer)
					gotNewRegisteredServers = true
					dlog.Debugf("Total count of registered servers %v", len(proxy.registeredServers))
				}
			}
		}
	}
	if gotNewRegisteredServers {
		for _, registeredServer := range proxy.registeredServers {
			proxy.serversInfo.registerServer(registeredServer.name, registeredServer.stamp)
		}
	}
	if gotNewRegisteredRelays {
		for _, registeredRelay := range proxy.registeredRelays {
			proxy.serversInfo.registerRelay(registeredRelay.name, registeredRelay.stamp)
		}
	}
	if gotNewRegisteredServers || (gotNewRegisteredRelays && proxy.routes != nil && len(*proxy.routes) > 0) {
		proxy.serversInfo.setGotNewServers(true)
	}
	return nil
}

func (proxy *Proxy) udpListener(clientPc *net.UDPConn) {
	defer clientPc.Close()
	for {
		buffer := make([]byte, MaxDNSPacketSize-1)
		length, clientAddr, err := clientPc.ReadFrom(buffer)
		if err != nil {
			return
		}
		packet := buffer[:length]
		if !proxy.clientsCountInc() {
			dlog.Warnf("Too many incoming connections (max=%d)", proxy.maxClients)
			proxy.processIncomingQuery(
				"udp",
				proxy.mainProto,
				packet,
				&clientAddr,
				clientPc,
				time.Now(),
				true,
			) // respond synchronously, but only to cached/synthesized queries
			continue
		}
		go func() {
			defer proxy.clientsCountDec()
			proxy.processIncomingQuery("udp", proxy.mainProto, packet, &clientAddr, clientPc, time.Now(), false)
		}()
	}
}

func (proxy *Proxy) tcpListener(acceptPc *net.TCPListener) {
	defer acceptPc.Close()
	for {
		clientPc, err := acceptPc.Accept()
		if err != nil {
			continue
		}
		if !proxy.clientsCountInc() {
			dlog.Warnf("Too many incoming connections (max=%d)", proxy.maxClients)
			clientPc.Close()
			continue
		}
		go func() {
			defer clientPc.Close()
			defer proxy.clientsCountDec()
			if err := clientPc.SetDeadline(time.Now().Add(proxy.timeout)); err != nil {
				return
			}
			start := time.Now()
			packet, err := ReadPrefixed(&clientPc)
			if err != nil {
				return
			}
			clientAddr := clientPc.RemoteAddr()
			proxy.processIncomingQuery("tcp", "tcp", packet, &clientAddr, clientPc, start, false)
		}()
	}
}

func (proxy *Proxy) udpListenerFromAddr(listenAddr *net.UDPAddr) error {
	listenConfig, err := proxy.udpListenerConfig()
	if err != nil {
		return err
	}
	clientPc, err := listenConfig.ListenPacket(context.Background(), "udp", listenAddr.String())
	if err != nil {
		return err
	}
	proxy.registerUDPListener(clientPc.(*net.UDPConn))
	dlog.Noticef("Now listening to %v [UDP]", listenAddr)
	return nil
}

func (proxy *Proxy) tcpListenerFromAddr(listenAddr *net.TCPAddr) error {
	listenConfig, err := proxy.tcpListenerConfig()
	if err != nil {
		return err
	}
	acceptPc, err := listenConfig.Listen(context.Background(), "tcp", listenAddr.String())
	if err != nil {
		return err
	}
	proxy.registerTCPListener(acceptPc.(*net.TCPListener))
	dlog.Noticef("Now listening to %v [TCP]", listenAddr)
	return nil
}

func (proxy *Proxy) localDoHListenerFromAddr(listenAddr *net.TCPAddr) error {
	listenConfig, err := proxy.tcpListenerConfig()
	if err != nil {
		return err
	}
	acceptPc, err := listenConfig.Listen(context.Background(), "tcp", listenAddr.String())
	if err != nil {
		return err
	}
	proxy.registerLocalDoHListener(acceptPc.(*net.TCPListener))
	dlog.Noticef("Now listening to https://%v%v [DoH]", listenAddr, proxy.localDoHPath)
	return nil
}

func (proxy *Proxy) startAcceptingClients() {
	for _, clientPc := range proxy.udpListeners {
		go proxy.udpListener(clientPc)
	}
	proxy.udpListeners = nil
	for _, acceptPc := range proxy.tcpListeners {
		go proxy.tcpListener(acceptPc)
	}
	proxy.tcpListeners = nil
	for _, acceptPc := range proxy.localDoHListeners {
		go proxy.localDoHListener(acceptPc)
	}
	proxy.localDoHListeners = nil
}

func (proxy *Proxy) prepareForRelay(ip net.IP, port int, encryptedQuery *[]byte) {
	anonymizedDNSHeader := []byte{0xff, 0xff, 0xff, 0xff, 0xff, 0xff, 0xff, 0xff, 0x00, 0x00}
	relayedQuery := append(anonymizedDNSHeader, ip.To16()...)
	var tmp [2]byte
	binary.BigEndian.PutUint16(tmp[0:2], uint16(port))
	relayedQuery = append(relayedQuery, tmp[:]...)
	relayedQuery = append(relayedQuery, *encryptedQuery...)
	*encryptedQuery = relayedQuery
}

func (proxy *Proxy) exchangeWithUDPServer(
	serverInfo *ServerInfo,
	sharedKey *[32]byte,
	encryptedQuery []byte,
	clientNonce []byte,
) ([]byte, error) {
	upstreamAddr := serverInfo.UDPAddr
	if serverInfo.Relay != nil && serverInfo.Relay.Dnscrypt != nil {
		upstreamAddr = serverInfo.Relay.Dnscrypt.RelayUDPAddr
	}
	var err error
	var pc net.Conn
	proxyDialer := proxy.xTransport.proxyDialer
	if proxyDialer == nil {
		pc, err = net.DialUDP("udp", nil, upstreamAddr)
	} else {
		pc, err = (*proxyDialer).Dial("udp", upstreamAddr.String())
	}
	if err != nil {
		return nil, err
	}
	defer pc.Close()
	if err := pc.SetDeadline(time.Now().Add(serverInfo.Timeout)); err != nil {
		return nil, err
	}
	if serverInfo.Relay != nil && serverInfo.Relay.Dnscrypt != nil {
		proxy.prepareForRelay(serverInfo.UDPAddr.IP, serverInfo.UDPAddr.Port, &encryptedQuery)
	}
	encryptedResponse := make([]byte, MaxDNSPacketSize)
	for tries := 2; tries > 0; tries-- {
		if _, err := pc.Write(encryptedQuery); err != nil {
			return nil, err
		}
		length, err := pc.Read(encryptedResponse)
		if err == nil {
			encryptedResponse = encryptedResponse[:length]
			break
		}
		dlog.Debugf("[%v] Retry on timeout", serverInfo.Name)
	}
	return proxy.Decrypt(serverInfo, sharedKey, encryptedResponse, clientNonce)
}

func (proxy *Proxy) exchangeWithTCPServer(
	serverInfo *ServerInfo,
	sharedKey *[32]byte,
	encryptedQuery []byte,
	clientNonce []byte,
) ([]byte, error) {
	upstreamAddr := serverInfo.TCPAddr
	if serverInfo.Relay != nil && serverInfo.Relay.Dnscrypt != nil {
		upstreamAddr = serverInfo.Relay.Dnscrypt.RelayTCPAddr
	}
	var err error
	var pc net.Conn
	proxyDialer := proxy.xTransport.proxyDialer
	if proxyDialer == nil {
		pc, err = net.DialTCP("tcp", nil, upstreamAddr)
	} else {
		pc, err = (*proxyDialer).Dial("tcp", upstreamAddr.String())
	}
	if err != nil {
		return nil, err
	}
	defer pc.Close()
	if err := pc.SetDeadline(time.Now().Add(serverInfo.Timeout)); err != nil {
		return nil, err
	}
	if serverInfo.Relay != nil && serverInfo.Relay.Dnscrypt != nil {
		proxy.prepareForRelay(serverInfo.TCPAddr.IP, serverInfo.TCPAddr.Port, &encryptedQuery)
	}
	encryptedQuery, err = PrefixWithSize(encryptedQuery)
	if err != nil {
		return nil, err
	}
	if _, err := pc.Write(encryptedQuery); err != nil {
		return nil, err
	}
	encryptedResponse, err := ReadPrefixed(&pc)
	if err != nil {
		return nil, err
	}
	return proxy.Decrypt(serverInfo, sharedKey, encryptedResponse, clientNonce)
}

func (proxy *Proxy) clientsCountInc() bool {
	for {
		count := atomic.LoadUint32(&proxy.clientsCount)
		if count >= proxy.maxClients {
			return false
		}
		if atomic.CompareAndSwapUint32(&proxy.clientsCount, count, count+1) {
			dlog.Debugf("clients count: %d", count+1)
			return true
		}
	}
}

func (proxy *Proxy) clientsCountDec() {
	for {
		if count := atomic.LoadUint32(&proxy.clientsCount); count == 0 ||
			atomic.CompareAndSwapUint32(&proxy.clientsCount, count, count-1) {
			break
		}
	}
}

func (proxy *Proxy) processIncomingQuery(
	clientProto string,
	serverProto string,
	query []byte,
	clientAddr *net.Addr,
	clientPc net.Conn,
	start time.Time,
	onlyCached bool,
) []byte {
	var response []byte = nil
	if len(query) < MinDNSPacketSize {
		return response
	}
	pluginsState := NewPluginsState(proxy, clientProto, clientAddr, serverProto, start)
	serverName := "-"
	needsEDNS0Padding := false
	serverInfo := proxy.serversInfo.getOne()
	if serverInfo != nil {
		serverName = serverInfo.Name
		needsEDNS0Padding = (serverInfo.Proto == stamps.StampProtoTypeDoH || serverInfo.Proto == stamps.StampProtoTypeTLS)
	}
	query, _ = pluginsState.ApplyQueryPlugins(&proxy.pluginsGlobals, query, needsEDNS0Padding)
	if len(query) < MinDNSPacketSize || len(query) > MaxDNSPacketSize {
		return response
	}
	if pluginsState.action == PluginsActionDrop {
		pluginsState.returnCode = PluginsReturnCodeDrop
		pluginsState.ApplyLoggingPlugins(&proxy.pluginsGlobals)
		return response
	}
	var err error
	if pluginsState.synthResponse != nil {
		response, err = pluginsState.synthResponse.PackBuffer(response)
		if err != nil {
			pluginsState.returnCode = PluginsReturnCodeParseError
			pluginsState.ApplyLoggingPlugins(&proxy.pluginsGlobals)
			return response
		}
	}
	if onlyCached {
		if len(response) == 0 {
			return response
		}
		serverInfo = nil
	}
	if len(response) == 0 && serverInfo != nil {
		var ttl *uint32
		pluginsState.serverName = serverName
		if serverInfo.Proto == stamps.StampProtoTypeDNSCrypt {
			sharedKey, encryptedQuery, clientNonce, err := proxy.Encrypt(serverInfo, query, serverProto)
			if err != nil && serverProto == "udp" {
				dlog.Debug("Unable to pad for UDP, re-encrypting query for TCP")
				serverProto = "tcp"
				sharedKey, encryptedQuery, clientNonce, err = proxy.Encrypt(serverInfo, query, serverProto)
			}
			if err != nil {
				pluginsState.returnCode = PluginsReturnCodeParseError
				pluginsState.ApplyLoggingPlugins(&proxy.pluginsGlobals)
				return response
			}
			serverInfo.noticeBegin(proxy)
			if serverProto == "udp" {
				response, err = proxy.exchangeWithUDPServer(serverInfo, sharedKey, encryptedQuery, clientNonce)
				retryOverTCP := false
				if err == nil && len(response) >= MinDNSPacketSize && response[2]&0x02 == 0x02 {
					retryOverTCP = true
				} else if neterr, ok := err.(net.Error); ok && neterr.Timeout() {
					dlog.Debugf("[%v] Retry over TCP after UDP timeouts", serverName)
					retryOverTCP = true
				}
				if retryOverTCP {
					serverProto = "tcp"
					sharedKey, encryptedQuery, clientNonce, err = proxy.Encrypt(serverInfo, query, serverProto)
					if err != nil {
						pluginsState.returnCode = PluginsReturnCodeParseError
						pluginsState.ApplyLoggingPlugins(&proxy.pluginsGlobals)
						return response
					}
					response, err = proxy.exchangeWithTCPServer(serverInfo, sharedKey, encryptedQuery, clientNonce)
				}
			} else {
				response, err = proxy.exchangeWithTCPServer(serverInfo, sharedKey, encryptedQuery, clientNonce)
			}
			if err != nil {
				if stale, ok := pluginsState.sessionData["stale"]; ok {
					dlog.Debug("Serving stale response")
					response, err = (stale.(*dns.Msg)).Pack()
				}
			}
			if err != nil {
				if neterr, ok := err.(net.Error); ok && neterr.Timeout() {
					pluginsState.returnCode = PluginsReturnCodeServerTimeout
				} else {
					pluginsState.returnCode = PluginsReturnCodeNetworkError
				}
				pluginsState.ApplyLoggingPlugins(&proxy.pluginsGlobals)
				serverInfo.noticeFailure(proxy)
				return response
			}
		} else if serverInfo.Proto == stamps.StampProtoTypeDoH {
			tid := TransactionID(query)
			SetTransactionID(query, 0)
			serverInfo.noticeBegin(proxy)
			serverResponse, _, tls, _, err := proxy.xTransport.DoHQuery(serverInfo.useGet, serverInfo.URL, query, proxy.timeout)
			SetTransactionID(query, tid)

			if err != nil || tls == nil || !tls.HandshakeComplete {
				if stale, ok := pluginsState.sessionData["stale"]; ok {
					dlog.Debug("Serving stale response")
					response, err = (stale.(*dns.Msg)).Pack()
				}
			}
			if err != nil {
				pluginsState.returnCode = PluginsReturnCodeNetworkError
				pluginsState.ApplyLoggingPlugins(&proxy.pluginsGlobals)
				serverInfo.noticeFailure(proxy)
				return response
			}
			if response == nil {
				response = serverResponse
			}
			if len(response) >= MinDNSPacketSize {
				SetTransactionID(response, tid)
			}
		} else if serverInfo.Proto == stamps.StampProtoTypeODoHTarget {
			tid := TransactionID(query)
			if len(serverInfo.odohTargetConfigs) == 0 {
				return response
			}
			target := serverInfo.odohTargetConfigs[rand.Intn(len(serverInfo.odohTargetConfigs))]
			odohQuery, err := target.encryptQuery(query)
			if err != nil {
				dlog.Errorf("Failed to encrypt query for [%v]", serverName)
				response = nil
			} else {
				targetURL := serverInfo.URL
				if serverInfo.Relay != nil && serverInfo.Relay.ODoH != nil {
					targetURL = serverInfo.Relay.ODoH.URL
				}
				responseBody, responseCode, _, _, err := proxy.xTransport.ObliviousDoHQuery(serverInfo.useGet, targetURL, odohQuery.odohMessage, proxy.timeout)
				if err == nil && len(responseBody) > 0 && responseCode == 200 {
					response, err = odohQuery.decryptResponse(responseBody)
					if err != nil {
						dlog.Warnf("Failed to decrypt response from [%v]", serverName)
						response = nil
					}
				} else if responseCode == 401 || (responseCode == 200 && len(responseBody) == 0) {
					if responseCode == 200 {
						dlog.Warnf("ODoH relay for [%v] is buggy and returns a 200 status code instead of 401 after a key update", serverInfo.Name)
					}
					dlog.Infof("Forcing key update for [%v]", serverInfo.Name)
					for _, registeredServer := range proxy.serversInfo.registeredServers {
						if registeredServer.name == serverInfo.Name {
							if err = proxy.serversInfo.refreshServer(proxy, registeredServer.name, registeredServer.stamp); err != nil {
								// Failed to refresh the proxy server information.
								dlog.Noticef("Key update failed for [%v]", serverName)
								serverInfo.noticeFailure(proxy)
								clocksmith.Sleep(10 * time.Second)
							}
							break
						}
					}
					response = nil
				} else {
					dlog.Warnf("Failed to receive successful response from [%v]", serverName)
				}
			}

			if len(response) >= MinDNSPacketSize {
				SetTransactionID(response, tid)
			} else if response == nil {
				pluginsState.returnCode = PluginsReturnCodeNetworkError
				pluginsState.ApplyLoggingPlugins(&proxy.pluginsGlobals)
				serverInfo.noticeFailure(proxy)
				return response
			}
		} else {
			dlog.Fatal("Unsupported protocol")
		}
		if len(response) < MinDNSPacketSize || len(response) > MaxDNSPacketSize {
			pluginsState.returnCode = PluginsReturnCodeParseError
			pluginsState.ApplyLoggingPlugins(&proxy.pluginsGlobals)
			serverInfo.noticeFailure(proxy)
			return response
		}
		response, err = pluginsState.ApplyResponsePlugins(&proxy.pluginsGlobals, response, ttl)
		if err != nil {
			pluginsState.returnCode = PluginsReturnCodeParseError
			pluginsState.ApplyLoggingPlugins(&proxy.pluginsGlobals)
			serverInfo.noticeFailure(proxy)
			return response
		}
		if pluginsState.action == PluginsActionDrop {
			pluginsState.returnCode = PluginsReturnCodeDrop
			pluginsState.ApplyLoggingPlugins(&proxy.pluginsGlobals)
			return response
		}
		if pluginsState.synthResponse != nil {
			response, err = pluginsState.synthResponse.PackBuffer(response)
			if err != nil {
				pluginsState.returnCode = PluginsReturnCodeParseError
				pluginsState.ApplyLoggingPlugins(&proxy.pluginsGlobals)
				return response
			}
		}
		if rcode := Rcode(response); rcode == dns.RcodeServerFailure { // SERVFAIL
			if pluginsState.dnssec {
				dlog.Debug("A response had an invalid DNSSEC signature")
			} else {
				dlog.Infof("A response with status code 2 was received - this is usually a temporary, remote issue with the configuration of the domain name")
				serverInfo.noticeFailure(proxy)
			}
		} else {
			serverInfo.noticeSuccess(proxy)
		}
	}
	if len(response) < MinDNSPacketSize || len(response) > MaxDNSPacketSize {
		if len(response) == 0 {
			pluginsState.returnCode = PluginsReturnCodeNotReady
		} else {
			pluginsState.returnCode = PluginsReturnCodeParseError
		}
		pluginsState.ApplyLoggingPlugins(&proxy.pluginsGlobals)
		if serverInfo != nil {
			serverInfo.noticeFailure(proxy)
		}
		return response
	}
	if clientProto == "udp" {
		if len(response) > pluginsState.maxUnencryptedUDPSafePayloadSize {
			response, err = TruncatedResponse(response)
			if err != nil {
				pluginsState.returnCode = PluginsReturnCodeParseError
				pluginsState.ApplyLoggingPlugins(&proxy.pluginsGlobals)
				return response
			}
		}
		clientPc.(net.PacketConn).WriteTo(response, *clientAddr)
		if HasTCFlag(response) {
			proxy.questionSizeEstimator.blindAdjust()
		} else {
			proxy.questionSizeEstimator.adjust(ResponseOverhead + len(response))
		}
	} else if clientProto == "tcp" {
		response, err = PrefixWithSize(response)
		if err != nil {
			pluginsState.returnCode = PluginsReturnCodeParseError
			pluginsState.ApplyLoggingPlugins(&proxy.pluginsGlobals)
			if serverInfo != nil {
				serverInfo.noticeFailure(proxy)
			}
			return response
		}
		if clientPc != nil {
			clientPc.Write(response)
		}
	}
	pluginsState.ApplyLoggingPlugins(&proxy.pluginsGlobals)

	return response
}

func NewProxy() *Proxy {
	return &Proxy{
		serversInfo: NewServersInfo(),
	}
}<|MERGE_RESOLUTION|>--- conflicted
+++ resolved
@@ -242,13 +242,6 @@
 			dlog.Fatal(err)
 		}
 	}
-<<<<<<< HEAD
-	proxy.xTransport.internalResolverReady = false
-	proxy.xTransport.internalResolvers = proxy.listenAddresses
-	liveServers, err := proxy.serversInfo.refresh(proxy)
-	if liveServers > 0 {
-		proxy.certIgnoreTimestamp = false
-=======
 	if len(proxy.sources) > 0 {
 		go func() {
 			for {
@@ -261,11 +254,12 @@
 			}
 		}()
 	}
+	proxy.xTransport.internalResolverReady = false
+	proxy.xTransport.internalResolvers = proxy.listenAddresses
 	var liveServers int
 	var err error
 	for proxy.serversInfo.getGotNewServers() {
 		liveServers, err = proxy.serversInfo.refresh(proxy)
->>>>>>> b601b5fe
 	}
 	if proxy.showCerts {
 		os.Exit(0)
