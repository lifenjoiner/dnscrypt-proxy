package main

import (
	"context"
	crypto_rand "crypto/rand"
	"encoding/binary"
	"net"
	"os"
	"runtime"
	"strings"
	"sync/atomic"
	"time"

	"github.com/jedisct1/dlog"
	clocksmith "github.com/jedisct1/go-clocksmith"
	stamps "github.com/jedisct1/go-dnsstamps"
	"golang.org/x/crypto/curve25519"
)

type Proxy struct {
	pluginsGlobals                PluginsGlobals
	serversInfo                   ServersInfo
	questionSizeEstimator         QuestionSizeEstimator
	registeredServers             []RegisteredServer
	dns64Resolvers                []string
	dns64Prefixes                 []string
	serversBlockingFragments      []string
	ednsClientSubnets             []*net.IPNet
	queryLogIgnoredQtypes         []string
	localDoHListeners             []*net.TCPListener
	queryMeta                     []string
	udpListeners                  []*net.UDPConn
	sources                       []*Source
	tcpListeners                  []*net.TCPListener
	registeredRelays              []RegisteredServer
	listenAddresses               []string
	localDoHListenAddresses       []string
	monitoringUI                  MonitoringUIConfig
	monitoringInstance            *MonitoringUI
	xTransport                    *XTransport
	allWeeklyRanges               *map[string]WeeklyRanges
	routes                        *map[string][]string
	captivePortalMap              *CaptivePortalMap
	nxLogFormat                   string
	localDoHCertFile              string
	localDoHCertKeyFile           string
	captivePortalMapFile          string
	localDoHPath                  string
	mainProto                     string
	cloakFile                     string
	forwardFile                   string
	blockIPFormat                 string
	blockIPLogFile                string
	allowedIPFile                 string
	allowedIPFormat               string
	allowedIPLogFile              string
	queryLogFormat                string
	blockIPFile                   string
	allowNameFile                 string
	allowNameFormat               string
	allowNameLogFile              string
	blockNameLogFile              string
	blockNameFormat               string
	blockNameFile                 string
	queryLogFile                  string
	blockedQueryResponse          string
	userName                      string
	nxLogFile                     string
	proxySecretKey                [32]byte
	proxyPublicKey                [32]byte
	ServerNames                   []string
	DisabledServerNames           []string
	requiredProps                 stamps.ServerInformalProperties
	certRefreshDelayAfterFailure  time.Duration
	timeout                       time.Duration
	certRefreshDelay              time.Duration
	certRefreshConcurrency        int
	cacheSize                     int
	logMaxBackups                 int
	logMaxAge                     int
	logMaxSize                    int
	cacheNegMinTTL                uint32
	rejectTTL                     uint32
	cacheMaxTTL                   uint32
	clientsCount                  uint32
	maxClients                    uint32
	cacheMinTTL                   uint32
	cacheNegMaxTTL                uint32
	cloakTTL                      uint32
	cloakedPTR                    bool
	cache                         bool
	pluginBlockIPv6               bool
	ephemeralKeys                 bool
	pluginBlockUnqualified        bool
	showCerts                     bool
	certIgnoreTimestamp           bool
	skipAnonIncompatibleResolvers bool
	anonDirectCertFallback        bool
	pluginBlockUndelegated        bool
	child                         bool
	SourceIPv4                    bool
	SourceIPv6                    bool
	SourceDNSCrypt                bool
	SourceDoH                     bool
	SourceODoH                    bool
}

func (proxy *Proxy) registerUDPListener(conn *net.UDPConn) {
	proxy.udpListeners = append(proxy.udpListeners, conn)
}

func (proxy *Proxy) registerTCPListener(listener *net.TCPListener) {
	proxy.tcpListeners = append(proxy.tcpListeners, listener)
}

func (proxy *Proxy) registerLocalDoHListener(listener *net.TCPListener) {
	proxy.localDoHListeners = append(proxy.localDoHListeners, listener)
}

func (proxy *Proxy) addDNSListener(listenAddrStr string) {
	udp := "udp"
	tcp := "tcp"
	isIPv4 := isDigit(listenAddrStr[0])
	if isIPv4 {
		udp = "udp4"
		tcp = "tcp4"
	}
	listenUDPAddr, err := net.ResolveUDPAddr(udp, listenAddrStr)
	if err != nil {
		dlog.Fatal(err)
	}
	listenTCPAddr, err := net.ResolveTCPAddr(tcp, listenAddrStr)
	if err != nil {
		dlog.Fatal(err)
	}

	// if 'userName' is not set, continue as before
	if len(proxy.userName) <= 0 {
		if err := proxy.udpListenerFromAddr(listenUDPAddr); err != nil {
			dlog.Fatal(err)
		}
		if err := proxy.tcpListenerFromAddr(listenTCPAddr); err != nil {
			dlog.Fatal(err)
		}
		return
	}

	// if 'userName' is set and we are the parent process
	if !proxy.child {
		// parent
		listenerUDP, err := net.ListenUDP(udp, listenUDPAddr)
		if err != nil {
			dlog.Fatal(err)
		}
		listenerTCP, err := net.ListenTCP(tcp, listenTCPAddr)
		if err != nil {
			dlog.Fatal(err)
		}

		fdUDP, err := listenerUDP.File() // On Windows, the File method of UDPConn is not implemented.
		if err != nil {
			dlog.Fatalf("Unable to switch to a different user: %v", err)
		}
		fdTCP, err := listenerTCP.File() // On Windows, the File method of TCPListener is not implemented.
		if err != nil {
			dlog.Fatalf("Unable to switch to a different user: %v", err)
		}
		defer listenerUDP.Close()
		defer listenerTCP.Close()
		FileDescriptors = append(FileDescriptors, fdUDP)
		FileDescriptors = append(FileDescriptors, fdTCP)
		return
	}

	// child
	listenerUDP, err := net.FilePacketConn(os.NewFile(InheritedDescriptorsBase+FileDescriptorNum, "listenerUDP"))
	if err != nil {
		dlog.Fatalf("Unable to switch to a different user: %v", err)
	}
	FileDescriptorNum++

	listenerTCP, err := net.FileListener(os.NewFile(InheritedDescriptorsBase+FileDescriptorNum, "listenerTCP"))
	if err != nil {
		dlog.Fatalf("Unable to switch to a different user: %v", err)
	}
	FileDescriptorNum++

	dlog.Noticef("Now listening to %v [UDP]", listenUDPAddr)
	proxy.registerUDPListener(listenerUDP.(*net.UDPConn))

	dlog.Noticef("Now listening to %v [TCP]", listenAddrStr)
	proxy.registerTCPListener(listenerTCP.(*net.TCPListener))
}

func (proxy *Proxy) addLocalDoHListener(listenAddrStr string) {
	network := "tcp"
	isIPv4 := isDigit(listenAddrStr[0])
	if isIPv4 {
		network = "tcp4"
	}
	listenTCPAddr, err := net.ResolveTCPAddr(network, listenAddrStr)
	if err != nil {
		dlog.Fatal(err)
	}

	// if 'userName' is not set, continue as before
	if len(proxy.userName) <= 0 {
		if err := proxy.localDoHListenerFromAddr(listenTCPAddr); err != nil {
			dlog.Fatal(err)
		}
		return
	}

	// if 'userName' is set and we are the parent process
	if !proxy.child {
		// parent
		listenerTCP, err := net.ListenTCP(network, listenTCPAddr)
		if err != nil {
			dlog.Fatal(err)
		}
		fdTCP, err := listenerTCP.File() // On Windows, the File method of TCPListener is not implemented.
		if err != nil {
			dlog.Fatalf("Unable to switch to a different user: %v", err)
		}
		defer listenerTCP.Close()
		FileDescriptors = append(FileDescriptors, fdTCP)
		return
	}

	// child

	listenerTCP, err := net.FileListener(os.NewFile(InheritedDescriptorsBase+FileDescriptorNum, "listenerTCP"))
	if err != nil {
		dlog.Fatalf("Unable to switch to a different user: %v", err)
	}
	FileDescriptorNum++

	proxy.registerLocalDoHListener(listenerTCP.(*net.TCPListener))
	dlog.Noticef("Now listening to https://%v%v [DoH]", listenAddrStr, proxy.localDoHPath)
}

func (proxy *Proxy) StartProxy() {
	proxy.questionSizeEstimator = NewQuestionSizeEstimator()
	if _, err := crypto_rand.Read(proxy.proxySecretKey[:]); err != nil {
		dlog.Fatal(err)
	}
	curve25519.ScalarBaseMult(&proxy.proxyPublicKey, &proxy.proxySecretKey)

	// Initialize and start the monitoring UI if enabled
	if proxy.monitoringUI.Enabled {
		dlog.Noticef("Initializing monitoring UI")
		proxy.monitoringInstance = NewMonitoringUI(proxy)
		if proxy.monitoringInstance == nil {
			dlog.Errorf("Failed to create monitoring UI instance")
		} else {
			dlog.Noticef("Starting monitoring UI")
			if err := proxy.monitoringInstance.Start(); err != nil {
				dlog.Errorf("Failed to start monitoring UI: %v", err)
			} else {
				dlog.Noticef("Monitoring UI started successfully")
			}
		}
	}

	proxy.startAcceptingClients()
	if !proxy.child {
		// Notify the service manager that dnscrypt-proxy is ready. dnscrypt-proxy manages itself in case
		// servers are not immediately live/reachable. The service manager may assume it is initialized and
		// functioning properly. Note that the service manager 'Ready' signal is delayed if netprobe
		// cannot reach the internet during start-up.
		if err := ServiceManagerReadyNotify(); err != nil {
			dlog.Fatal(err)
		}
	}
	if len(proxy.sources) > 0 {
		go func() {
			for {
				delay, downloaded := PrefetchSources(proxy.xTransport, proxy.sources)
				if downloaded > 0 {
					proxy.updateRegisteredServers(false, false)
					runtime.GC()
				}
				clocksmith.Sleep(delay)
			}
		}()
	}
	proxy.xTransport.internalResolverReady = false
	proxy.xTransport.internalResolvers = proxy.listenAddresses
	var liveServers int
	var err error
	for proxy.serversInfo.getGotNewServers() {
		liveServers, err = proxy.serversInfo.refresh(proxy)
	}
	if proxy.showCerts {
		os.Exit(0)
	}
	if liveServers > 0 {
		proxy.certIgnoreTimestamp = false
		dlog.Noticef("dnscrypt-proxy is ready - live servers: %d", liveServers)
	} else if err != nil {
		dlog.Error(err)
		dlog.Notice("dnscrypt-proxy is waiting for at least one server to be reachable")
	}
	if len(proxy.serversInfo.registeredServers) > 0 {
		go func() {
			for {
				delay := proxy.certRefreshDelay
				if liveServers == 0 {
					delay = proxy.certRefreshDelayAfterFailure
				}
				clocksmith.Sleep(delay)
				liveServers, _ = proxy.serversInfo.refresh(proxy)
				if liveServers > 0 {
					proxy.certIgnoreTimestamp = false
				}
				runtime.GC()
			}
		}()
	}
}

func (proxy *Proxy) updateRegisteredServers(gotNewRegisteredServers, gotNewRegisteredRelays bool) error {
	for _, source := range proxy.sources {
		registeredServers, err := source.Parse()
		if err != nil {
			if len(registeredServers) == 0 {
				dlog.Criticalf("Unable to use source [%s]: [%s]", source.name, err)
				return err
			}
			dlog.Warnf(
				"Error in source [%s]: [%s] -- Continuing with reduced server count [%d]",
				source.name,
				err,
				len(registeredServers),
			)
		}
		for _, registeredServer := range registeredServers {
			if registeredServer.stamp.Proto != stamps.StampProtoTypeDNSCryptRelay &&
				registeredServer.stamp.Proto != stamps.StampProtoTypeODoHRelay {
				if len(proxy.ServerNames) > 0 {
					if !includesName(proxy.ServerNames, registeredServer.name) {
						continue
					}
				} else if registeredServer.stamp.Props&proxy.requiredProps != proxy.requiredProps {
					continue
				}
			}
			if includesName(proxy.DisabledServerNames, registeredServer.name) {
				continue
			}
			if proxy.SourceIPv4 || proxy.SourceIPv6 {
				isIPv4, isIPv6 := true, false
				if registeredServer.stamp.Proto == stamps.StampProtoTypeDoH {
					isIPv4, isIPv6 = true, true
				}
				if strings.HasPrefix(registeredServer.stamp.ServerAddrStr, "[") {
					isIPv4, isIPv6 = false, true
				}
				if !(proxy.SourceIPv4 == isIPv4 || proxy.SourceIPv6 == isIPv6) {
					continue
				}
			}
			if registeredServer.stamp.Proto == stamps.StampProtoTypeDNSCryptRelay ||
				registeredServer.stamp.Proto == stamps.StampProtoTypeODoHRelay {
				var found bool
				for i, currentRegisteredRelay := range proxy.registeredRelays {
					if currentRegisteredRelay.name == registeredServer.name {
						found = true
						if currentRegisteredRelay.stamp.String() != registeredServer.stamp.String() {
							dlog.Infof(
								"Updating stamp for [%s] was: %s now: %s",
								registeredServer.name,
								currentRegisteredRelay.stamp.String(),
								registeredServer.stamp.String(),
							)
							proxy.registeredRelays[i].stamp = registeredServer.stamp
							gotNewRegisteredRelays = true
						}
					}
				}
				if !found {
					dlog.Debugf("Adding [%s] to the set of available relays", registeredServer.name)
					proxy.registeredRelays = append(proxy.registeredRelays, registeredServer)
					gotNewRegisteredRelays = true
					dlog.Debugf("Total count of registered relays %v", len(proxy.registeredRelays))
				}
			} else {
				if !((proxy.SourceDNSCrypt && registeredServer.stamp.Proto == stamps.StampProtoTypeDNSCrypt) ||
					(proxy.SourceDoH && registeredServer.stamp.Proto == stamps.StampProtoTypeDoH) ||
					(proxy.SourceODoH && registeredServer.stamp.Proto == stamps.StampProtoTypeODoHTarget)) {
					continue
				}
				var found bool
				for i, currentRegisteredServer := range proxy.registeredServers {
					if currentRegisteredServer.name == registeredServer.name {
						found = true
						if currentRegisteredServer.stamp.String() != registeredServer.stamp.String() {
							dlog.Infof(
								"Updating stamp for [%s] was: %s now: %s",
								registeredServer.name,
								currentRegisteredServer.stamp.String(),
								registeredServer.stamp.String(),
							)
							proxy.registeredServers[i].stamp = registeredServer.stamp
							gotNewRegisteredServers = true
						}
					}
				}
				if !found {
					dlog.Debugf("Adding [%s] to the set of wanted resolvers", registeredServer.name)
					proxy.registeredServers = append(proxy.registeredServers, registeredServer)
					gotNewRegisteredServers = true
					dlog.Debugf("Total count of registered servers %v", len(proxy.registeredServers))
				}
			}
		}
	}
	if gotNewRegisteredServers {
		for _, registeredServer := range proxy.registeredServers {
			proxy.serversInfo.registerServer(registeredServer.name, registeredServer.stamp)
		}
	}
	if gotNewRegisteredRelays {
		for _, registeredRelay := range proxy.registeredRelays {
			proxy.serversInfo.registerRelay(registeredRelay.name, registeredRelay.stamp)
		}
	}
	if gotNewRegisteredServers || (gotNewRegisteredRelays && proxy.routes != nil && len(*proxy.routes) > 0) {
		proxy.serversInfo.setGotNewServers(true)
	}
	return nil
}

func (proxy *Proxy) udpListener(clientPc *net.UDPConn) {
	defer clientPc.Close()
	for {
		buffer := make([]byte, MaxDNSPacketSize-1)
		length, clientAddr, err := clientPc.ReadFrom(buffer)
		if err != nil {
			return
		}
		packet := buffer[:length]
		if !proxy.clientsCountInc() {
			dlog.Warnf("Too many incoming connections (max=%d)", proxy.maxClients)
			proxy.processIncomingQuery(
				"udp",
				proxy.mainProto,
				packet,
				&clientAddr,
				clientPc,
				time.Now(),
				true,
			) // respond synchronously, but only to cached/synthesized queries
			continue
		}
		go func() {
			defer proxy.clientsCountDec()
			proxy.processIncomingQuery("udp", proxy.mainProto, packet, &clientAddr, clientPc, time.Now(), false)
		}()
	}
}

func (proxy *Proxy) tcpListener(acceptPc *net.TCPListener) {
	defer acceptPc.Close()
	for {
		clientPc, err := acceptPc.Accept()
		if err != nil {
			continue
		}
		if !proxy.clientsCountInc() {
			dlog.Warnf("Too many incoming connections (max=%d)", proxy.maxClients)
			clientPc.Close()
			continue
		}
		go func() {
			defer clientPc.Close()
			defer proxy.clientsCountDec()
			if err := clientPc.SetDeadline(time.Now().Add(proxy.timeout)); err != nil {
				return
			}
			start := time.Now()
			packet, err := ReadPrefixed(&clientPc)
			if err != nil {
				return
			}
			clientAddr := clientPc.RemoteAddr()
			proxy.processIncomingQuery("tcp", "tcp", packet, &clientAddr, clientPc, start, false)
		}()
	}
}

func (proxy *Proxy) udpListenerFromAddr(listenAddr *net.UDPAddr) error {
	listenConfig, err := proxy.udpListenerConfig()
	if err != nil {
		return err
	}
	listenAddrStr := listenAddr.String()
	network := "udp"
	isIPv4 := isDigit(listenAddrStr[0])
	if isIPv4 {
		network = "udp4"
	}
	clientPc, err := listenConfig.ListenPacket(context.Background(), network, listenAddrStr)
	if err != nil {
		return err
	}
	proxy.registerUDPListener(clientPc.(*net.UDPConn))
	dlog.Noticef("Now listening to %v [UDP]", listenAddr)
	return nil
}

func (proxy *Proxy) tcpListenerFromAddr(listenAddr *net.TCPAddr) error {
	listenConfig, err := proxy.tcpListenerConfig()
	if err != nil {
		return err
	}
	listenAddrStr := listenAddr.String()
	network := "tcp"
	isIPv4 := isDigit(listenAddrStr[0])
	if isIPv4 {
		network = "tcp4"
	}
	acceptPc, err := listenConfig.Listen(context.Background(), network, listenAddrStr)
	if err != nil {
		return err
	}
	proxy.registerTCPListener(acceptPc.(*net.TCPListener))
	dlog.Noticef("Now listening to %v [TCP]", listenAddr)
	return nil
}

func (proxy *Proxy) localDoHListenerFromAddr(listenAddr *net.TCPAddr) error {
	listenConfig, err := proxy.tcpListenerConfig()
	if err != nil {
		return err
	}
	listenAddrStr := listenAddr.String()
	network := "tcp"
	isIPv4 := isDigit(listenAddrStr[0])
	if isIPv4 {
		network = "tcp4"
	}
	acceptPc, err := listenConfig.Listen(context.Background(), network, listenAddrStr)
	if err != nil {
		return err
	}
	proxy.registerLocalDoHListener(acceptPc.(*net.TCPListener))
	dlog.Noticef("Now listening to https://%v%v [DoH]", listenAddr, proxy.localDoHPath)
	return nil
}

func (proxy *Proxy) startAcceptingClients() {
	for _, clientPc := range proxy.udpListeners {
		go proxy.udpListener(clientPc)
	}
	proxy.udpListeners = nil
	for _, acceptPc := range proxy.tcpListeners {
		go proxy.tcpListener(acceptPc)
	}
	proxy.tcpListeners = nil
	for _, acceptPc := range proxy.localDoHListeners {
		go proxy.localDoHListener(acceptPc)
	}
	proxy.localDoHListeners = nil
}

func (proxy *Proxy) prepareForRelay(ip net.IP, port int, encryptedQuery *[]byte) {
	anonymizedDNSHeader := []byte{0xff, 0xff, 0xff, 0xff, 0xff, 0xff, 0xff, 0xff, 0x00, 0x00}
	relayedQuery := append(anonymizedDNSHeader, ip.To16()...)
	var tmp [2]byte
	binary.BigEndian.PutUint16(tmp[0:2], uint16(port))
	relayedQuery = append(relayedQuery, tmp[:]...)
	relayedQuery = append(relayedQuery, *encryptedQuery...)
	*encryptedQuery = relayedQuery
}

func (proxy *Proxy) exchangeWithUDPServer(
	serverInfo *ServerInfo,
	sharedKey *[32]byte,
	encryptedQuery []byte,
	clientNonce []byte,
) ([]byte, error) {
	upstreamAddr := serverInfo.UDPAddr
	if serverInfo.Relay != nil && serverInfo.Relay.Dnscrypt != nil {
		upstreamAddr = serverInfo.Relay.Dnscrypt.RelayUDPAddr
	}
	var err error
	var pc net.Conn
	proxyDialer := proxy.xTransport.proxyDialer
	if proxyDialer == nil {
		pc, err = net.DialTimeout("udp", upstreamAddr.String(), serverInfo.Timeout)
	} else {
		pc, err = (*proxyDialer).Dial("udp", upstreamAddr.String())
	}
	if err != nil {
		return nil, err
	}
	defer pc.Close()
	if err := pc.SetDeadline(time.Now().Add(serverInfo.Timeout)); err != nil {
		return nil, err
	}
	if serverInfo.Relay != nil && serverInfo.Relay.Dnscrypt != nil {
		proxy.prepareForRelay(serverInfo.UDPAddr.IP, serverInfo.UDPAddr.Port, &encryptedQuery)
	}
	encryptedResponse := make([]byte, MaxDNSPacketSize)
	for tries := 2; tries > 0; tries-- {
		if _, err := pc.Write(encryptedQuery); err != nil {
			return nil, err
		}
		length, err := pc.Read(encryptedResponse)
		if err == nil {
			encryptedResponse = encryptedResponse[:length]
			break
		}
		dlog.Debugf("[%v] Retry on timeout", serverInfo.Name)
	}
	return proxy.Decrypt(serverInfo, sharedKey, encryptedResponse, clientNonce)
}

func (proxy *Proxy) exchangeWithTCPServer(
	serverInfo *ServerInfo,
	sharedKey *[32]byte,
	encryptedQuery []byte,
	clientNonce []byte,
) ([]byte, error) {
	upstreamAddr := serverInfo.TCPAddr
	if serverInfo.Relay != nil && serverInfo.Relay.Dnscrypt != nil {
		upstreamAddr = serverInfo.Relay.Dnscrypt.RelayTCPAddr
	}
	var err error
	var pc net.Conn
	proxyDialer := proxy.xTransport.proxyDialer
	if proxyDialer == nil {
		pc, err = net.DialTimeout("tcp", upstreamAddr.String(), serverInfo.Timeout)
	} else {
		pc, err = (*proxyDialer).Dial("tcp", upstreamAddr.String())
	}
	if err != nil {
		return nil, err
	}
	defer pc.Close()
	if err := pc.SetDeadline(time.Now().Add(serverInfo.Timeout)); err != nil {
		return nil, err
	}
	if serverInfo.Relay != nil && serverInfo.Relay.Dnscrypt != nil {
		proxy.prepareForRelay(serverInfo.TCPAddr.IP, serverInfo.TCPAddr.Port, &encryptedQuery)
	}
	encryptedQuery, err = PrefixWithSize(encryptedQuery)
	if err != nil {
		return nil, err
	}
	if _, err := pc.Write(encryptedQuery); err != nil {
		return nil, err
	}
	encryptedResponse, err := ReadPrefixed(&pc)
	if err != nil {
		return nil, err
	}
	return proxy.Decrypt(serverInfo, sharedKey, encryptedResponse, clientNonce)
}

func (proxy *Proxy) clientsCountInc() bool {
	for {
		count := atomic.LoadUint32(&proxy.clientsCount)
		if count >= proxy.maxClients {
			return false
		}
		if atomic.CompareAndSwapUint32(&proxy.clientsCount, count, count+1) {
			dlog.Debugf("clients count: %d", count+1)
			return true
		}
	}
}

func (proxy *Proxy) clientsCountDec() {
	for {
		count := atomic.LoadUint32(&proxy.clientsCount)
		if count == 0 {
			// Already at zero, nothing to do
			break
		}
		if atomic.CompareAndSwapUint32(&proxy.clientsCount, count, count-1) {
			dlog.Debugf("clients count: %d", count-1)
			break
		}
		// CAS failed, retry with updated count
	}
}

func (proxy *Proxy) processIncomingQuery(
	clientProto string,
	serverProto string,
	query []byte,
	clientAddr *net.Addr,
	clientPc net.Conn,
	start time.Time,
	onlyCached bool,
) []byte {
	// Initialize metrics for this query
	dlog.Debugf("Processing incoming query from %s", (*clientAddr).String())

	// Validate the query
	var response []byte
	if !validateQuery(query) {
		return response
	}

	// Initialize plugin state
	pluginsState := NewPluginsState(proxy, clientProto, clientAddr, serverProto, start)
<<<<<<< HEAD
	query, _ = pluginsState.ApplyQueryPlugins(&proxy.pluginsGlobals, query)
	var serverInfo *ServerInfo
	if len(pluginsState.serverName) > 2 && pluginsState.serverName[:2] == "$." {
		pluginsState.serverName = pluginsState.serverName[2:]
		serverInfo = proxy.serversInfo.getByName(pluginsState.serverName)
		if serverInfo == nil {
			dlog.Criticalf("[%v] server forwarding to does not exist or is unavailable", pluginsState.serverName)
		}
	} else {
		serverInfo = proxy.serversInfo.getOne()
	}
=======

	// Get server info and initialize parameters
>>>>>>> b1eaa667
	serverName := "-"
	needsEDNS0Padding := false
	if serverInfo != nil {
		serverName = serverInfo.Name
		needsEDNS0Padding = (serverInfo.Proto == stamps.StampProtoTypeDoH || serverInfo.Proto == stamps.StampProtoTypeTLS)
	}
<<<<<<< HEAD
	if needsEDNS0Padding {
		query, _ = pluginsState.addQueryEDNS0Padding(&proxy.pluginsGlobals, query)
	}
	if len(query) < MinDNSPacketSize || len(query) > MaxDNSPacketSize {
=======

	// Apply query plugins
	query, _ = pluginsState.ApplyQueryPlugins(&proxy.pluginsGlobals, query, needsEDNS0Padding)
	if !validateQuery(query) {
>>>>>>> b1eaa667
		return response
	}

	// Handle query plugin actions
	if pluginsState.action == PluginsActionDrop {
		pluginsState.returnCode = PluginsReturnCodeDrop
		pluginsState.ApplyLoggingPlugins(&proxy.pluginsGlobals)
		return response
	}

	// Handle synthesized responses from plugins
	var err error
	if pluginsState.synthResponse != nil {
		response, err = handleSynthesizedResponse(&pluginsState, pluginsState.synthResponse)
		if err != nil {
			return response
		}
	}

	// Return early if only cached results are requested
	if onlyCached {
		if len(response) == 0 {
			return response
		}
		serverInfo = nil
	}

	// Process query with a DNS server if there's no cached response
	if len(response) == 0 && serverInfo != nil {
		pluginsState.serverName = serverName

		// Exchange DNS request with the server
		exchangeResponse, err := handleDNSExchange(proxy, serverInfo, &pluginsState, query, serverProto)
		if err != nil || exchangeResponse == nil {
			return response
		}

		response = exchangeResponse

		// Process the response through plugins
		processedResponse, err := processPlugins(proxy, &pluginsState, query, serverInfo, response)
		if err != nil {
			return response
		}

		response = processedResponse
	}

	// Validate the response before sending
	if len(response) < MinDNSPacketSize || len(response) > MaxDNSPacketSize {
		if len(response) == 0 {
			pluginsState.returnCode = PluginsReturnCodeNotReady
		} else {
			pluginsState.returnCode = PluginsReturnCodeParseError
		}
		pluginsState.ApplyLoggingPlugins(&proxy.pluginsGlobals)
		if serverInfo != nil {
			serverInfo.noticeFailure(proxy)
		}
		return response
	}

	// Send the response back to the client
	sendResponse(proxy, &pluginsState, response, clientProto, clientAddr, clientPc)

	// Apply logging plugins
	pluginsState.ApplyLoggingPlugins(&proxy.pluginsGlobals)

	// Update monitoring metrics
	updateMonitoringMetrics(proxy, &pluginsState, start)

	return response
}

func NewProxy() *Proxy {
	return &Proxy{
		serversInfo: NewServersInfo(),
	}
}<|MERGE_RESOLUTION|>--- conflicted
+++ resolved
@@ -707,8 +707,11 @@
 
 	// Initialize plugin state
 	pluginsState := NewPluginsState(proxy, clientProto, clientAddr, serverProto, start)
-<<<<<<< HEAD
+
+	// Apply query plugins
 	query, _ = pluginsState.ApplyQueryPlugins(&proxy.pluginsGlobals, query)
+
+	// Get server info and initialize parameters
 	var serverInfo *ServerInfo
 	if len(pluginsState.serverName) > 2 && pluginsState.serverName[:2] == "$." {
 		pluginsState.serverName = pluginsState.serverName[2:]
@@ -719,27 +722,18 @@
 	} else {
 		serverInfo = proxy.serversInfo.getOne()
 	}
-=======
-
-	// Get server info and initialize parameters
->>>>>>> b1eaa667
 	serverName := "-"
 	needsEDNS0Padding := false
 	if serverInfo != nil {
 		serverName = serverInfo.Name
 		needsEDNS0Padding = (serverInfo.Proto == stamps.StampProtoTypeDoH || serverInfo.Proto == stamps.StampProtoTypeTLS)
 	}
-<<<<<<< HEAD
+
 	if needsEDNS0Padding {
 		query, _ = pluginsState.addQueryEDNS0Padding(&proxy.pluginsGlobals, query)
 	}
-	if len(query) < MinDNSPacketSize || len(query) > MaxDNSPacketSize {
-=======
-
-	// Apply query plugins
-	query, _ = pluginsState.ApplyQueryPlugins(&proxy.pluginsGlobals, query, needsEDNS0Padding)
+
 	if !validateQuery(query) {
->>>>>>> b1eaa667
 		return response
 	}
 
