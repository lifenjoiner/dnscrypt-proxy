package main

import (
	"bytes"
	"fmt"
	"math/rand"
	"net/url"
	"os"
	"path/filepath"
	"strings"
	"time"

	"github.com/dchest/safefile"

	"github.com/jedisct1/dlog"
	"github.com/jedisct1/go-dnsstamps"
	"github.com/jedisct1/go-minisign"
)

type SourceFormat int

const (
	SourceFormatV2 = iota
)

const MinimumPrefetchInterval time.Duration = 10 * time.Minute

type Source struct {
<<<<<<< HEAD
	name        string
	urls        []*url.URL
	format      SourceFormat
	in          []byte
	minisignKey *minisign.PublicKey
	cacheFile   string
	cacheTTL    time.Duration
	refresh     time.Time
	prefix      string
=======
	name                    string
	urls                    []*url.URL
	format                  SourceFormat
	bin                     []byte
	minisignKey             *minisign.PublicKey
	cacheFile               string
	cacheTTL, prefetchDelay time.Duration
	refresh                 time.Time
	prefix                  string
>>>>>>> 1b65fe62
}

// timeNow() is replaced by tests to provide a static value
var timeNow = time.Now

func (source *Source) checkSignature(bin, sig []byte) error {
	signature, err := minisign.DecodeSignature(string(sig))
	if err == nil {
		_, err = source.minisignKey.Verify(bin, signature)
	}
	return err
}

<<<<<<< HEAD
// timeNow can be replaced by tests to provide a static value
var timeNow = time.Now

func (source *Source) fetchFromCache(now time.Time) (delay time.Duration, err error) {
=======
func (source *Source) fetchFromCache(now time.Time) (time.Duration, error) {
	var err error
>>>>>>> 1b65fe62
	var bin, sig []byte
	if bin, err = os.ReadFile(source.cacheFile); err != nil {
		return 0, err
	}
	if sig, err = os.ReadFile(source.cacheFile + ".minisig"); err != nil {
		return 0, err
	}
	if err = source.checkSignature(bin, sig); err != nil {
		return 0, err
	}
	source.in = bin
	var fi os.FileInfo
	if fi, err = os.Stat(source.cacheFile); err != nil {
		return 0, err
	}
	var ttl time.Duration = 0
	if elapsed := now.Sub(fi.ModTime()); elapsed < source.cacheTTL {
<<<<<<< HEAD
		delay = source.cacheTTL - elapsed
		dlog.Debugf("Source [%s] cache file [%s] is still fresh, next update in %v", source.name, source.cacheFile, delay)
=======
		ttl = source.prefetchDelay - elapsed
		dlog.Debugf("Source [%s] cache file [%s] is still fresh, next update: %v", source.name, source.cacheFile, ttl)
>>>>>>> 1b65fe62
	} else {
		dlog.Noticef("Source [%s] cache file [%s] needs to be refreshed", source.name, source.cacheFile)
	}
	return ttl, nil
}

func writeSource(f string, bin, sig []byte) error {
	var err error
	var fSrc, fSig *safefile.File
	if fSrc, err = safefile.Create(f, 0o644); err != nil {
		return err
	}
	defer fSrc.Close()
	if fSig, err = safefile.Create(f+".minisig", 0o644); err != nil {
		return err
	}
	defer fSig.Close()
	if _, err = fSrc.Write(bin); err != nil {
		return err
	}
	if _, err = fSig.Write(sig); err != nil {
		return err
	}
	if err = fSrc.Commit(); err != nil {
		return err
	}
	return fSig.Commit()
}

<<<<<<< HEAD
func (source *Source) writeToCache(bin, sig []byte, now time.Time) {
	f := source.cacheFile
	var writeErr error // an error writing cache isn't fatal
	defer func() {
		source.in = bin
		if writeErr == nil {
			return
		}
		if absPath, absErr := filepath.Abs(f); absErr == nil {
			f = absPath
		}
		dlog.Warnf("%s: %s", f, writeErr)
	}()
	if !bytes.Equal(source.in, bin) {
		if writeErr = writeSource(f, bin, sig); writeErr != nil {
			return
		}
	}
	_ = os.Chtimes(f, now, now)
	_ = os.Chtimes(f+".minisig", now, now)
=======
func (source *Source) updateCache(bin, sig []byte, now time.Time) {
	file := source.cacheFile
	absPath := file
	if resolved, err := filepath.Abs(file); err != nil {
		absPath = resolved
	}

	if !bytes.Equal(source.bin, bin) {
		if err := writeSource(file, bin, sig); err != nil {
			dlog.Warnf("Couldn't write cache file [%s]: %s", absPath, err) // an error writing to the cache isn't fatal
		}
	}
	if err := os.Chtimes(file, now, now); err != nil {
		dlog.Warnf("Couldn't update cache file [%s]: %s", absPath, err)
	}

	source.bin = bin
>>>>>>> 1b65fe62
}

func (source *Source) parseURLs(urls []string) {
	for _, urlStr := range urls {
		if srcURL, err := url.Parse(urlStr); err != nil {
			dlog.Warnf("Source [%s] failed to parse URL [%s]", source.name, urlStr)
		} else {
			source.urls = append(source.urls, srcURL)
		}
	}
}

func fetchFromURL(xTransport *XTransport, u *url.URL) ([]byte, error) {
	bin, _, _, _, err := xTransport.Get(u, "", DefaultTimeout)
	return bin, err
}

<<<<<<< HEAD
func (source *Source) fetchNew(xTransport *XTransport, now time.Time) (delay time.Duration, err error) {
	delay = MinimumPrefetchInterval
	if len(source.urls) == 0 {
		return
=======
func (source *Source) fetchWithCache(xTransport *XTransport, now time.Time) (time.Duration, error) {
	var err error
	var ttl time.Duration
	if ttl, err = source.fetchFromCache(now); err != nil {
		if len(source.urls) == 0 {
			dlog.Errorf("Source [%s] cache file [%s] not present and no valid URL", source.name, source.cacheFile)
			return 0, err
		}
		dlog.Debugf("Source [%s] cache file [%s] not present", source.name, source.cacheFile)
	}

	if len(source.urls) == 0 {
		return 0, err
	}
	if ttl > 0 {
		source.refresh = now.Add(ttl)
		return 0, err
>>>>>>> 1b65fe62
	}

	ttl = MinimumPrefetchInterval
	source.refresh = now.Add(ttl)
	var bin, sig []byte
	for _, srcURL := range source.urls {
		dlog.Infof("Source [%s] loading from URL [%s]", source.name, srcURL)
		sigURL := &url.URL{}
		*sigURL = *srcURL // deep copy to avoid parsing twice
		sigURL.Path += ".minisig"
		if bin, err = fetchFromURL(xTransport, srcURL); err != nil {
			dlog.Debugf("Source [%s] failed to download from URL [%s]", source.name, srcURL)
			continue
		}
		if sig, err = fetchFromURL(xTransport, sigURL); err != nil {
			dlog.Debugf("Source [%s] failed to download signature from URL [%s]", source.name, sigURL)
			continue
		}
		if err = source.checkSignature(bin, sig); err != nil {
			dlog.Debugf("Source [%s] failed signature check using URL [%s]", source.name, srcURL)
			continue
		}
		break // valid signature
	}
<<<<<<< HEAD
	if err == nil {
		source.writeToCache(bin, sig, now)
		delay = source.cacheTTL
	}
	source.refresh = now.Add(delay)
	return
=======
	if err != nil {
		return 0, err
	}
	source.updateCache(bin, sig, now)
	ttl = source.prefetchDelay
	source.refresh = now.Add(ttl)
	return ttl, nil
>>>>>>> 1b65fe62
}

// NewSource loads a new source using the given cacheFile and urls, ensuring it has a valid signature
func NewSource(
	name string,
	xTransport *XTransport,
	urls []string,
	minisignKeyStr string,
	cacheFile string,
	formatStr string,
	refreshDelay time.Duration,
	prefix string,
<<<<<<< HEAD
) (source *Source, err error) {
	source = &Source{
		name:      name,
		urls:      []*url.URL{},
		cacheFile: cacheFile,
		cacheTTL:  refreshDelay,
		prefix:    prefix,
=======
) (*Source, error) {
	if refreshDelay < DefaultPrefetchDelay {
		refreshDelay = DefaultPrefetchDelay
	}
	source := &Source{
		name:          name,
		urls:          []*url.URL{},
		cacheFile:     cacheFile,
		cacheTTL:      refreshDelay,
		prefetchDelay: DefaultPrefetchDelay,
		prefix:        prefix,
>>>>>>> 1b65fe62
	}
	if formatStr == "v2" {
		source.format = SourceFormatV2
	} else {
		return source, fmt.Errorf("Unsupported source format: [%s]", formatStr)
	}
	if minisignKey, err := minisign.NewPublicKey(minisignKeyStr); err == nil {
		source.minisignKey = &minisignKey
	} else {
		return source, err
	}
	source.parseURLs(urls)
<<<<<<< HEAD
	var delay time.Duration
	now := timeNow()
	if delay, err = source.fetchFromCache(now); err == nil {
		dlog.Noticef("Source [%s] cache file [%s] loaded", source.name, source.cacheFile)
		if len(source.urls) > 0 {
			source.refresh = now.Add(delay)
		}
	} else {
		dlog.Debugf("Source [%s] cache file [%s] not present or invalid", source.name, source.cacheFile)
		if len(source.urls) > 0 {
			if delay, err = source.fetchNew(xTransport, now); err == nil {
				dlog.Noticef("Source [%s] fresh file [%s] loaded", source.name, source.cacheFile)
				source.refresh = now.Add(delay)
			}
		} else {
			dlog.Errorf("Source [%s] has no valid URL", source.name)
		}
=======
	_, err := source.fetchWithCache(xTransport, timeNow())
	if err == nil {
		dlog.Noticef("Source [%s] loaded", name)
>>>>>>> 1b65fe62
	}
	return source, err
}

// PrefetchSources downloads latest versions of given sources, ensuring they have a valid signature before caching
func PrefetchSources(xTransport *XTransport, sources []*Source) (time.Duration, int) {
	var interval time.Duration
	now := timeNow()
	downloaded := 0
	for _, source := range sources {
		var delay time.Duration
		var err error
		if source.refresh.IsZero() {
			continue
		} else if source.refresh.After(now) {
			delay = source.refresh.Sub(now)
		} else {
<<<<<<< HEAD
			dlog.Debugf("Prefetching [%s]", source.name)
			if delay, err = source.fetchNew(xTransport, now); err != nil {
				dlog.Infof("Prefetching [%s] failed: %v, will retry in %v", source.name, err, delay)
			} else {
				dlog.Debugf("Prefetching [%s] succeeded, next update in %v", source.name, delay)
				downloaded++
=======
			dlog.Debugf("Prefetching [%s] succeeded, next update in %v min", source.name, delay)
			if delay >= MinimumPrefetchInterval && (interval == MinimumPrefetchInterval || interval > delay) {
				interval = delay
>>>>>>> 1b65fe62
			}
		}
		if interval == 0 || interval > delay {
			interval = delay
		}
	}
	if interval < MinimumPrefetchInterval {
		dlog.Debugf("Prefetching delay %v is ceiled to %v", interval, MinimumPrefetchInterval)
		interval = MinimumPrefetchInterval
	}
	return interval, downloaded
}

func (source *Source) Parse() ([]RegisteredServer, error) {
	if source.format == SourceFormatV2 {
		return source.parseV2()
	}
	dlog.Fatal("Unexpected source format")
	return []RegisteredServer{}, nil
}

func (source *Source) parseV2() ([]RegisteredServer, error) {
	var registeredServers []RegisteredServer
	var stampErrs []string
	appendStampErr := func(format string, a ...interface{}) {
		stampErr := fmt.Sprintf(format, a...)
		stampErrs = append(stampErrs, stampErr)
		dlog.Warn(stampErr)
	}
<<<<<<< HEAD
	in := string(source.in)
=======
	in := string(source.bin)
>>>>>>> 1b65fe62
	parts := strings.Split(in, "## ")
	if len(parts) < 2 {
		return registeredServers, fmt.Errorf("Invalid format for source at [%v]", source.urls)
	}
	parts = parts[1:]
	for _, part := range parts {
		part = strings.TrimSpace(part)
		subparts := strings.Split(part, "\n")
		if len(subparts) < 2 {
			return registeredServers, fmt.Errorf("Invalid format for source at [%v]", source.urls)
		}
		name := strings.TrimSpace(subparts[0])
		if len(name) == 0 {
			return registeredServers, fmt.Errorf("Invalid format for source at [%v]", source.urls)
		}
		subparts = subparts[1:]
		name = source.prefix + name
		var stampStr, description string
		stampStrs := make([]string, 0)
		for _, subpart := range subparts {
			subpart = strings.TrimSpace(subpart)
			if strings.HasPrefix(subpart, "sdns:") && len(subpart) >= 6 {
				stampStrs = append(stampStrs, subpart)
				continue
			} else if len(subpart) == 0 || strings.HasPrefix(subpart, "//") {
				continue
			}
			if len(description) > 0 {
				description += "\n"
			}
			description += subpart
		}
		stampStrsLen := len(stampStrs)
		if stampStrsLen <= 0 {
			appendStampErr("Missing stamp for server [%s]", name)
			continue
		} else if stampStrsLen > 1 {
			rand.Shuffle(stampStrsLen, func(i, j int) { stampStrs[i], stampStrs[j] = stampStrs[j], stampStrs[i] })
		}
		var stamp dnsstamps.ServerStamp
		var err error
		for _, stampStr = range stampStrs {
			stamp, err = dnsstamps.NewServerStampFromString(stampStr)
			if err == nil {
				break
			}
			appendStampErr("Invalid or unsupported stamp [%v]: %s", stampStr, err.Error())
		}
		if err != nil {
			continue
		}
		registeredServer := RegisteredServer{
			name: name, stamp: stamp, description: description,
		}
		dlog.Debugf("Registered [%s] with stamp [%s]", name, stamp.String())
		registeredServers = append(registeredServers, registeredServer)
	}
	if len(stampErrs) > 0 {
		return registeredServers, fmt.Errorf("%s", strings.Join(stampErrs, ", "))
	}
	return registeredServers, nil
}<|MERGE_RESOLUTION|>--- conflicted
+++ resolved
@@ -26,27 +26,15 @@
 const MinimumPrefetchInterval time.Duration = 10 * time.Minute
 
 type Source struct {
-<<<<<<< HEAD
 	name        string
 	urls        []*url.URL
 	format      SourceFormat
-	in          []byte
+	bin         []byte
 	minisignKey *minisign.PublicKey
 	cacheFile   string
 	cacheTTL    time.Duration
 	refresh     time.Time
 	prefix      string
-=======
-	name                    string
-	urls                    []*url.URL
-	format                  SourceFormat
-	bin                     []byte
-	minisignKey             *minisign.PublicKey
-	cacheFile               string
-	cacheTTL, prefetchDelay time.Duration
-	refresh                 time.Time
-	prefix                  string
->>>>>>> 1b65fe62
 }
 
 // timeNow() is replaced by tests to provide a static value
@@ -60,15 +48,8 @@
 	return err
 }
 
-<<<<<<< HEAD
-// timeNow can be replaced by tests to provide a static value
-var timeNow = time.Now
-
-func (source *Source) fetchFromCache(now time.Time) (delay time.Duration, err error) {
-=======
 func (source *Source) fetchFromCache(now time.Time) (time.Duration, error) {
 	var err error
->>>>>>> 1b65fe62
 	var bin, sig []byte
 	if bin, err = os.ReadFile(source.cacheFile); err != nil {
 		return 0, err
@@ -79,20 +60,15 @@
 	if err = source.checkSignature(bin, sig); err != nil {
 		return 0, err
 	}
-	source.in = bin
+	source.bin = bin
 	var fi os.FileInfo
 	if fi, err = os.Stat(source.cacheFile); err != nil {
 		return 0, err
 	}
 	var ttl time.Duration = 0
 	if elapsed := now.Sub(fi.ModTime()); elapsed < source.cacheTTL {
-<<<<<<< HEAD
-		delay = source.cacheTTL - elapsed
-		dlog.Debugf("Source [%s] cache file [%s] is still fresh, next update in %v", source.name, source.cacheFile, delay)
-=======
-		ttl = source.prefetchDelay - elapsed
-		dlog.Debugf("Source [%s] cache file [%s] is still fresh, next update: %v", source.name, source.cacheFile, ttl)
->>>>>>> 1b65fe62
+		ttl = source.cacheTTL - elapsed
+		dlog.Debugf("Source [%s] cache file [%s] is still fresh, next update in %v", source.name, source.cacheFile, ttl)
 	} else {
 		dlog.Noticef("Source [%s] cache file [%s] needs to be refreshed", source.name, source.cacheFile)
 	}
@@ -122,28 +98,6 @@
 	return fSig.Commit()
 }
 
-<<<<<<< HEAD
-func (source *Source) writeToCache(bin, sig []byte, now time.Time) {
-	f := source.cacheFile
-	var writeErr error // an error writing cache isn't fatal
-	defer func() {
-		source.in = bin
-		if writeErr == nil {
-			return
-		}
-		if absPath, absErr := filepath.Abs(f); absErr == nil {
-			f = absPath
-		}
-		dlog.Warnf("%s: %s", f, writeErr)
-	}()
-	if !bytes.Equal(source.in, bin) {
-		if writeErr = writeSource(f, bin, sig); writeErr != nil {
-			return
-		}
-	}
-	_ = os.Chtimes(f, now, now)
-	_ = os.Chtimes(f+".minisig", now, now)
-=======
 func (source *Source) updateCache(bin, sig []byte, now time.Time) {
 	file := source.cacheFile
 	absPath := file
@@ -159,9 +113,9 @@
 	if err := os.Chtimes(file, now, now); err != nil {
 		dlog.Warnf("Couldn't update cache file [%s]: %s", absPath, err)
 	}
+	_ = os.Chtimes(file+".minisig", now, now)
 
 	source.bin = bin
->>>>>>> 1b65fe62
 }
 
 func (source *Source) parseURLs(urls []string) {
@@ -179,34 +133,13 @@
 	return bin, err
 }
 
-<<<<<<< HEAD
-func (source *Source) fetchNew(xTransport *XTransport, now time.Time) (delay time.Duration, err error) {
-	delay = MinimumPrefetchInterval
+func (source *Source) fetchNew(xTransport *XTransport, now time.Time) (time.Duration, error) {
+	var err error
+	ttl := MinimumPrefetchInterval
 	if len(source.urls) == 0 {
-		return
-=======
-func (source *Source) fetchWithCache(xTransport *XTransport, now time.Time) (time.Duration, error) {
-	var err error
-	var ttl time.Duration
-	if ttl, err = source.fetchFromCache(now); err != nil {
-		if len(source.urls) == 0 {
-			dlog.Errorf("Source [%s] cache file [%s] not present and no valid URL", source.name, source.cacheFile)
-			return 0, err
-		}
-		dlog.Debugf("Source [%s] cache file [%s] not present", source.name, source.cacheFile)
-	}
-
-	if len(source.urls) == 0 {
-		return 0, err
-	}
-	if ttl > 0 {
-		source.refresh = now.Add(ttl)
-		return 0, err
->>>>>>> 1b65fe62
-	}
-
-	ttl = MinimumPrefetchInterval
-	source.refresh = now.Add(ttl)
+		return ttl, err
+	}
+
 	var bin, sig []byte
 	for _, srcURL := range source.urls {
 		dlog.Infof("Source [%s] loading from URL [%s]", source.name, srcURL)
@@ -227,22 +160,12 @@
 		}
 		break // valid signature
 	}
-<<<<<<< HEAD
 	if err == nil {
-		source.writeToCache(bin, sig, now)
-		delay = source.cacheTTL
-	}
-	source.refresh = now.Add(delay)
-	return
-=======
-	if err != nil {
-		return 0, err
-	}
-	source.updateCache(bin, sig, now)
-	ttl = source.prefetchDelay
+		source.updateCache(bin, sig, now)
+		ttl = source.cacheTTL
+	}
 	source.refresh = now.Add(ttl)
-	return ttl, nil
->>>>>>> 1b65fe62
+	return ttl, err
 }
 
 // NewSource loads a new source using the given cacheFile and urls, ensuring it has a valid signature
@@ -255,27 +178,13 @@
 	formatStr string,
 	refreshDelay time.Duration,
 	prefix string,
-<<<<<<< HEAD
-) (source *Source, err error) {
-	source = &Source{
+) (*Source, error) {
+	source := &Source{
 		name:      name,
 		urls:      []*url.URL{},
 		cacheFile: cacheFile,
 		cacheTTL:  refreshDelay,
 		prefix:    prefix,
-=======
-) (*Source, error) {
-	if refreshDelay < DefaultPrefetchDelay {
-		refreshDelay = DefaultPrefetchDelay
-	}
-	source := &Source{
-		name:          name,
-		urls:          []*url.URL{},
-		cacheFile:     cacheFile,
-		cacheTTL:      refreshDelay,
-		prefetchDelay: DefaultPrefetchDelay,
-		prefix:        prefix,
->>>>>>> 1b65fe62
 	}
 	if formatStr == "v2" {
 		source.format = SourceFormatV2
@@ -288,10 +197,9 @@
 		return source, err
 	}
 	source.parseURLs(urls)
-<<<<<<< HEAD
-	var delay time.Duration
 	now := timeNow()
-	if delay, err = source.fetchFromCache(now); err == nil {
+	delay, err := source.fetchFromCache(now)
+	if err == nil {
 		dlog.Noticef("Source [%s] cache file [%s] loaded", source.name, source.cacheFile)
 		if len(source.urls) > 0 {
 			source.refresh = now.Add(delay)
@@ -299,18 +207,14 @@
 	} else {
 		dlog.Debugf("Source [%s] cache file [%s] not present or invalid", source.name, source.cacheFile)
 		if len(source.urls) > 0 {
-			if delay, err = source.fetchNew(xTransport, now); err == nil {
+			delay, err = source.fetchNew(xTransport, now)
+			if err == nil {
 				dlog.Noticef("Source [%s] fresh file [%s] loaded", source.name, source.cacheFile)
 				source.refresh = now.Add(delay)
 			}
 		} else {
 			dlog.Errorf("Source [%s] has no valid URL", source.name)
 		}
-=======
-	_, err := source.fetchWithCache(xTransport, timeNow())
-	if err == nil {
-		dlog.Noticef("Source [%s] loaded", name)
->>>>>>> 1b65fe62
 	}
 	return source, err
 }
@@ -328,18 +232,12 @@
 		} else if source.refresh.After(now) {
 			delay = source.refresh.Sub(now)
 		} else {
-<<<<<<< HEAD
 			dlog.Debugf("Prefetching [%s]", source.name)
 			if delay, err = source.fetchNew(xTransport, now); err != nil {
 				dlog.Infof("Prefetching [%s] failed: %v, will retry in %v", source.name, err, delay)
 			} else {
 				dlog.Debugf("Prefetching [%s] succeeded, next update in %v", source.name, delay)
 				downloaded++
-=======
-			dlog.Debugf("Prefetching [%s] succeeded, next update in %v min", source.name, delay)
-			if delay >= MinimumPrefetchInterval && (interval == MinimumPrefetchInterval || interval > delay) {
-				interval = delay
->>>>>>> 1b65fe62
 			}
 		}
 		if interval == 0 || interval > delay {
@@ -369,11 +267,7 @@
 		stampErrs = append(stampErrs, stampErr)
 		dlog.Warn(stampErr)
 	}
-<<<<<<< HEAD
-	in := string(source.in)
-=======
 	in := string(source.bin)
->>>>>>> 1b65fe62
 	parts := strings.Split(in, "## ")
 	if len(parts) < 2 {
 		return registeredServers, fmt.Errorf("Invalid format for source at [%v]", source.urls)
