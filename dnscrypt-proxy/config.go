package main

import (
	"encoding/json"
	"errors"
	"flag"
	"fmt"
	"math/rand"
	"net"
	"net/http"
	"net/url"
	"os"
	"path"
	"path/filepath"
	"strconv"
	"strings"
	"time"

	"github.com/BurntSushi/toml"
	"github.com/jedisct1/dlog"
	stamps "github.com/jedisct1/go-dnsstamps"
	netproxy "golang.org/x/net/proxy"
)

const (
	MaxTimeout             = 3600
	DefaultNetprobeAddress = "9.9.9.9:53"
)

type Config struct {
	LogLevel                 int            `toml:"log_level"`
	LogFile                  *string        `toml:"log_file"`
	LogFileLatest            bool           `toml:"log_file_latest"`
	UseSyslog                bool           `toml:"use_syslog"`
	ServerNames              []string       `toml:"server_names"`
	DisabledServerNames      []string       `toml:"disabled_server_names"`
	ListenAddresses          []string       `toml:"listen_addresses"`
	LocalDoH                 LocalDoHConfig `toml:"local_doh"`
	UserName                 string         `toml:"user_name"`
	ForceTCP                 bool           `toml:"force_tcp"`
	HTTP3                    bool           `toml:"http3"`
	Timeout                  int            `toml:"timeout"`
	KeepAlive                int            `toml:"keepalive"`
	Proxy                    string         `toml:"proxy"`
	CertRefreshDelay         int            `toml:"cert_refresh_delay"`
	CertIgnoreTimestamp      bool           `toml:"cert_ignore_timestamp"`
	EphemeralKeys            bool           `toml:"dnscrypt_ephemeral_keys"`
	LBStrategy               string         `toml:"lb_strategy"`
	LBEstimator              bool           `toml:"lb_estimator"`
	BlockIPv6                bool           `toml:"block_ipv6"`
	BlockUnqualified         bool           `toml:"block_unqualified"`
	BlockUndelegated         bool           `toml:"block_undelegated"`
	Cache                    bool
	CacheSize                int                         `toml:"cache_size"`
	CacheNegTTL              uint32                      `toml:"cache_neg_ttl"`
	CacheNegMinTTL           uint32                      `toml:"cache_neg_min_ttl"`
	CacheNegMaxTTL           uint32                      `toml:"cache_neg_max_ttl"`
	CacheMinTTL              uint32                      `toml:"cache_min_ttl"`
	CacheMaxTTL              uint32                      `toml:"cache_max_ttl"`
	RejectTTL                uint32                      `toml:"reject_ttl"`
	CloakTTL                 uint32                      `toml:"cloak_ttl"`
	QueryLog                 QueryLogConfig              `toml:"query_log"`
	NxLog                    NxLogConfig                 `toml:"nx_log"`
	BlockName                BlockNameConfig             `toml:"blocked_names"`
	BlockNameLegacy          BlockNameConfigLegacy       `toml:"blacklist"`
	WhitelistNameLegacy      WhitelistNameConfigLegacy   `toml:"whitelist"`
	AllowedName              AllowedNameConfig           `toml:"allowed_names"`
	BlockIP                  BlockIPConfig               `toml:"blocked_ips"`
	BlockIPLegacy            BlockIPConfigLegacy         `toml:"ip_blacklist"`
	AllowIP                  AllowIPConfig               `toml:"allowed_ips"`
	ForwardFile              string                      `toml:"forwarding_rules"`
	CloakFile                string                      `toml:"cloaking_rules"`
	CaptivePortals           CaptivePortalsConfig        `toml:"captive_portals"`
	StaticsConfig            map[string]StaticConfig     `toml:"static"`
	SourcesConfig            map[string]SourceConfig     `toml:"sources"`
	BrokenImplementations    BrokenImplementationsConfig `toml:"broken_implementations"`
	SourceRequireDNSSEC      bool                        `toml:"require_dnssec"`
	SourceRequireNoLog       bool                        `toml:"require_nolog"`
	SourceRequireNoFilter    bool                        `toml:"require_nofilter"`
	SourceDNSCrypt           bool                        `toml:"dnscrypt_servers"`
	SourceDoH                bool                        `toml:"doh_servers"`
	SourceODoH               bool                        `toml:"odoh_servers"`
	SourceIPv4               bool                        `toml:"ipv4_servers"`
	SourceIPv6               bool                        `toml:"ipv6_servers"`
	MaxClients               uint32                      `toml:"max_clients"`
	BootstrapResolversLegacy []string                    `toml:"fallback_resolvers"`
	BootstrapResolvers       []string                    `toml:"bootstrap_resolvers"`
	IgnoreSystemDNS          bool                        `toml:"ignore_system_dns"`
	AllWeeklyRanges          map[string]WeeklyRangesStr  `toml:"schedules"`
	LogMaxSize               int                         `toml:"log_files_max_size"`
	LogMaxAge                int                         `toml:"log_files_max_age"`
	LogMaxBackups            int                         `toml:"log_files_max_backups"`
	TLSDisableSessionTickets bool                        `toml:"tls_disable_session_tickets"`
	TLSCipherSuite           []uint16                    `toml:"tls_cipher_suite"`
	TLSKeyLogFile            string                      `toml:"tls_key_log_file"`
	NetprobeAddress          string                      `toml:"netprobe_address"`
	NetprobeTimeout          int                         `toml:"netprobe_timeout"`
	OfflineMode              bool                        `toml:"offline_mode"`
	HTTPProxyURL             string                      `toml:"http_proxy"`
	RefusedCodeInResponses   bool                        `toml:"refused_code_in_responses"`
	BlockedQueryResponse     string                      `toml:"blocked_query_response"`
	QueryMeta                []string                    `toml:"query_meta"`
	CloakedPTR               bool                        `toml:"cloak_ptr"`
	AnonymizedDNS            AnonymizedDNSConfig         `toml:"anonymized_dns"`
	DoHClientX509Auth        DoHClientX509AuthConfig     `toml:"doh_client_x509_auth"`
	DoHClientX509AuthLegacy  DoHClientX509AuthConfig     `toml:"tls_client_auth"`
	DNS64                    DNS64Config                 `toml:"dns64"`
	EDNSClientSubnet         []string                    `toml:"edns_client_subnet"`
}

func newConfig() Config {
	return Config{
		LogLevel:                 int(dlog.LogLevel()),
		LogFileLatest:            true,
		ListenAddresses:          []string{"127.0.0.1:53"},
		LocalDoH:                 LocalDoHConfig{Path: "/dns-query"},
		Timeout:                  5000,
		KeepAlive:                5,
		CertRefreshDelay:         240,
		HTTP3:                    false,
		CertIgnoreTimestamp:      false,
		EphemeralKeys:            false,
		Cache:                    true,
		CacheSize:                512,
		CacheNegTTL:              0,
		CacheNegMinTTL:           60,
		CacheNegMaxTTL:           600,
		CacheMinTTL:              60,
		CacheMaxTTL:              86400,
		RejectTTL:                600,
		CloakTTL:                 600,
		SourceRequireNoLog:       true,
		SourceRequireNoFilter:    true,
		SourceIPv4:               true,
		SourceIPv6:               false,
		SourceDNSCrypt:           true,
		SourceDoH:                true,
		SourceODoH:               false,
		MaxClients:               250,
		BootstrapResolvers:       []string{DefaultBootstrapResolver},
		IgnoreSystemDNS:          false,
		LogMaxSize:               10,
		LogMaxAge:                7,
		LogMaxBackups:            1,
		TLSDisableSessionTickets: false,
		TLSCipherSuite:           nil,
		TLSKeyLogFile:            "",
		NetprobeTimeout:          60,
		OfflineMode:              false,
		RefusedCodeInResponses:   false,
		LBEstimator:              true,
		BlockedQueryResponse:     "hinfo",
		BrokenImplementations: BrokenImplementationsConfig{
			FragmentsBlocked: []string{
				"cisco", "cisco-ipv6", "cisco-familyshield", "cisco-familyshield-ipv6",
				"cleanbrowsing-adult", "cleanbrowsing-adult-ipv6", "cleanbrowsing-family", "cleanbrowsing-family-ipv6", "cleanbrowsing-security", "cleanbrowsing-security-ipv6",
			},
		},
		AnonymizedDNS: AnonymizedDNSConfig{
			DirectCertFallback: true,
		},
		CloakedPTR: false,
	}
}

type StaticConfig struct {
	Stamp string
}

type SourceConfig struct {
	URL            string
	URLs           []string
	MinisignKeyStr string `toml:"minisign_key"`
	CacheFile      string `toml:"cache_file"`
	FormatStr      string `toml:"format"`
	RefreshDelay   int    `toml:"refresh_delay"`
	Prefix         string
}

type QueryLogConfig struct {
	File          string
	Format        string
	IgnoredQtypes []string `toml:"ignored_qtypes"`
}

type NxLogConfig struct {
	File   string
	Format string
}

type BlockNameConfig struct {
	File    string `toml:"blocked_names_file"`
	LogFile string `toml:"log_file"`
	Format  string `toml:"log_format"`
}

type BlockNameConfigLegacy struct {
	File    string `toml:"blacklist_file"`
	LogFile string `toml:"log_file"`
	Format  string `toml:"log_format"`
}

type WhitelistNameConfigLegacy struct {
	File    string `toml:"whitelist_file"`
	LogFile string `toml:"log_file"`
	Format  string `toml:"log_format"`
}

type AllowedNameConfig struct {
	File    string `toml:"allowed_names_file"`
	LogFile string `toml:"log_file"`
	Format  string `toml:"log_format"`
}

type BlockIPConfig struct {
	File    string `toml:"blocked_ips_file"`
	LogFile string `toml:"log_file"`
	Format  string `toml:"log_format"`
}

type BlockIPConfigLegacy struct {
	File    string `toml:"blacklist_file"`
	LogFile string `toml:"log_file"`
	Format  string `toml:"log_format"`
}

type AllowIPConfig struct {
	File    string `toml:"allowed_ips_file"`
	LogFile string `toml:"log_file"`
	Format  string `toml:"log_format"`
}

type AnonymizedDNSRouteConfig struct {
	ServerName string   `toml:"server_name"`
	RelayNames []string `toml:"via"`
}

type AnonymizedDNSConfig struct {
	Routes             []AnonymizedDNSRouteConfig `toml:"routes"`
	SkipIncompatible   bool                       `toml:"skip_incompatible"`
	DirectCertFallback bool                       `toml:"direct_cert_fallback"`
}

type BrokenImplementationsConfig struct {
	BrokenQueryPadding []string `toml:"broken_query_padding"`
	FragmentsBlocked   []string `toml:"fragments_blocked"`
}

type LocalDoHConfig struct {
	ListenAddresses []string `toml:"listen_addresses"`
	Path            string   `toml:"path"`
	CertFile        string   `toml:"cert_file"`
	CertKeyFile     string   `toml:"cert_key_file"`
}

type ServerSummary struct {
	Name        string   `json:"name"`
	Proto       string   `json:"proto"`
	IPv6        bool     `json:"ipv6"`
	Addrs       []string `json:"addrs,omitempty"`
	Ports       []int    `json:"ports"`
	DNSSEC      bool     `json:"dnssec"`
	NoLog       bool     `json:"nolog"`
	NoFilter    bool     `json:"nofilter"`
	Description string   `json:"description,omitempty"`
	Stamp       string   `json:"stamp"`
}

type TLSClientAuthCredsConfig struct {
	ServerName string `toml:"server_name"`
	ClientCert string `toml:"client_cert"`
	ClientKey  string `toml:"client_key"`
	RootCA     string `toml:"root_ca"`
}

type DoHClientX509AuthConfig struct {
	Creds []TLSClientAuthCredsConfig `toml:"creds"`
}

type DNS64Config struct {
	Prefixes  []string `toml:"prefix"`
	Resolvers []string `toml:"resolver"`
}

type CaptivePortalsConfig struct {
	MapFile string `toml:"map_file"`
}

type ConfigFlags struct {
	Resolve                 *string
	List                    *bool
	ListAll                 *bool
	JSONOutput              *bool
	Check                   *bool
	ConfigFile              *string
	Child                   *bool
	NetprobeTimeoutOverride *int
	ShowCerts               *bool
}

func findConfigFile(configFile *string) (string, error) {
	if _, err := os.Stat(*configFile); os.IsNotExist(err) {
		cdLocal()
		if _, err := os.Stat(*configFile); err != nil {
			return "", err
		}
	}
	pwd, err := os.Getwd()
	if err != nil {
		return "", err
	}
	if filepath.IsAbs(*configFile) {
		return *configFile, nil
	}
	return path.Join(pwd, *configFile), nil
}

func ConfigLoad(proxy *Proxy, flags *ConfigFlags) error {
	foundConfigFile, err := findConfigFile(flags.ConfigFile)
	if err != nil {
		return fmt.Errorf(
			"Unable to load the configuration file [%s] -- Maybe use the -config command-line switch?",
			*flags.ConfigFile,
		)
	}
	config := newConfig()
	md, err := toml.DecodeFile(foundConfigFile, &config)
	if err != nil {
		return err
	}

	if flags.Resolve != nil && len(*flags.Resolve) > 0 {
		addr := "127.0.0.1:53"
		if len(config.ListenAddresses) > 0 {
			addr = config.ListenAddresses[0]
		}
		Resolve(addr, *flags.Resolve, len(config.ServerNames) == 1)
		os.Exit(0)
	}

	if err := cdFileDir(foundConfigFile); err != nil {
		return err
	}
	if config.LogLevel >= 0 && config.LogLevel < int(dlog.SeverityLast) {
		dlog.SetLogLevel(dlog.Severity(config.LogLevel))
	}
	if dlog.LogLevel() <= dlog.SeverityDebug && os.Getenv("DEBUG") == "" {
		dlog.SetLogLevel(dlog.SeverityInfo)
	}
	dlog.TruncateLogFile(config.LogFileLatest)
	proxy.showCerts = *flags.ShowCerts || len(os.Getenv("SHOW_CERTS")) > 0
	isCommandMode := *flags.Check || proxy.showCerts || *flags.List || *flags.ListAll
	if isCommandMode {
	} else if config.UseSyslog {
		dlog.UseSyslog(true)
	} else if config.LogFile != nil {
		dlog.UseLogFile(*config.LogFile)
		if !*flags.Child {
			FileDescriptors = append(FileDescriptors, dlog.GetFileDescriptor())
		} else {
			dlog.SetFileDescriptor(os.NewFile(uintptr(InheritedDescriptorsBase+FileDescriptorNum), "logFile"))
			FileDescriptorNum++
		}
	}
	if !*flags.Child {
		dlog.Noticef("dnscrypt-proxy %s", AppVersion)
	}
	undecoded := md.Undecoded()
	if len(undecoded) > 0 {
		return fmt.Errorf("Unsupported key in configuration file: [%s]", undecoded[0])
	}

	proxy.logMaxSize = config.LogMaxSize
	proxy.logMaxAge = config.LogMaxAge
	proxy.logMaxBackups = config.LogMaxBackups

	proxy.userName = config.UserName

	proxy.child = *flags.Child
	proxy.xTransport = NewXTransport()
	proxy.xTransport.tlsDisableSessionTickets = config.TLSDisableSessionTickets
	proxy.xTransport.tlsCipherSuite = config.TLSCipherSuite
	proxy.xTransport.mainProto = proxy.mainProto
	proxy.xTransport.http3 = config.HTTP3
	if len(config.BootstrapResolvers) == 0 && len(config.BootstrapResolversLegacy) > 0 {
		dlog.Warnf("fallback_resolvers was renamed to bootstrap_resolvers - Please update your configuration")
		config.BootstrapResolvers = config.BootstrapResolversLegacy
	}
	if len(config.BootstrapResolvers) > 0 {
		for _, resolver := range config.BootstrapResolvers {
			if err := isIPAndPort(resolver); err != nil {
				return fmt.Errorf("Bootstrap resolver [%v]: %v", resolver, err)
			}
		}
		proxy.xTransport.ignoreSystemDNS = config.IgnoreSystemDNS
	}
	proxy.xTransport.bootstrapResolvers = config.BootstrapResolvers
	proxy.xTransport.useIPv4 = config.SourceIPv4
	proxy.xTransport.useIPv6 = config.SourceIPv6
	proxy.xTransport.keepAlive = time.Duration(config.KeepAlive) * time.Second
	if len(config.HTTPProxyURL) > 0 {
		httpProxyURL, err := url.Parse(config.HTTPProxyURL)
		if err != nil {
			return fmt.Errorf("Unable to parse the HTTP proxy URL [%v]", config.HTTPProxyURL)
		}
		proxy.xTransport.httpProxyFunction = http.ProxyURL(httpProxyURL)
	}

	if len(config.Proxy) > 0 {
		proxyDialerURL, err := url.Parse(config.Proxy)
		if err != nil {
			return fmt.Errorf("Unable to parse the proxy URL [%v]", config.Proxy)
		}
		proxyDialer, err := netproxy.FromURL(proxyDialerURL, netproxy.Direct)
		if err != nil {
			return fmt.Errorf("Unable to use the proxy: [%v]", err)
		}
		proxy.xTransport.proxyDialer = &proxyDialer
		proxy.mainProto = "tcp"
	}

	proxy.xTransport.rebuildTransport()

	if md.IsDefined("refused_code_in_responses") {
		dlog.Notice("config option `refused_code_in_responses` is deprecated, use `blocked_query_response`")
		if config.RefusedCodeInResponses {
			config.BlockedQueryResponse = "refused"
		} else {
			config.BlockedQueryResponse = "hinfo"
		}
	}
	proxy.blockedQueryResponse = config.BlockedQueryResponse
	proxy.timeout = time.Duration(config.Timeout) * time.Millisecond
	proxy.maxClients = config.MaxClients
	proxy.mainProto = "udp"
	if config.ForceTCP {
		proxy.mainProto = "tcp"
	}
	proxy.certRefreshDelay = time.Duration(Max(60, config.CertRefreshDelay)) * time.Minute
	proxy.certRefreshDelayAfterFailure = time.Duration(10 * time.Second)
	proxy.certIgnoreTimestamp = config.CertIgnoreTimestamp
	proxy.ephemeralKeys = config.EphemeralKeys
	if len(config.ListenAddresses) == 0 && len(config.LocalDoH.ListenAddresses) == 0 {
		dlog.Debug("No local IP/port configured")
	}
	lbStrategy := LBStrategy(DefaultLBStrategy)
	switch lbStrategyStr := strings.ToLower(config.LBStrategy); lbStrategyStr {
	case "":
		// default
	case "p2":
		lbStrategy = LBStrategyP2{}
	case "ph":
		lbStrategy = LBStrategyPH{}
	case "fastest":
	case "first":
		lbStrategy = LBStrategyFirst{}
	case "random":
		lbStrategy = LBStrategyRandom{}
	default:
		if strings.HasPrefix(lbStrategyStr, "p") {
			n, err := strconv.ParseInt(strings.TrimPrefix(lbStrategyStr, "p"), 10, 32)
			if err != nil || n <= 0 {
				dlog.Warnf("Invalid load balancing strategy: [%s]", config.LBStrategy)
			} else {
				lbStrategy = LBStrategyPN{n: int(n)}
			}
		} else {
			dlog.Warnf("Unknown load balancing strategy: [%s]", config.LBStrategy)
		}
	}
	proxy.serversInfo.lbStrategy = lbStrategy
	proxy.serversInfo.lbEstimator = config.LBEstimator

	proxy.listenAddresses = config.ListenAddresses
	proxy.localDoHListenAddresses = config.LocalDoH.ListenAddresses
	if len(config.LocalDoH.Path) > 0 && config.LocalDoH.Path[0] != '/' {
		return fmt.Errorf("local DoH: [%s] cannot be a valid URL path. Read the documentation", config.LocalDoH.Path)
	}
	proxy.localDoHPath = config.LocalDoH.Path
	proxy.localDoHCertFile = config.LocalDoH.CertFile
	proxy.localDoHCertKeyFile = config.LocalDoH.CertKeyFile
	proxy.pluginBlockIPv6 = config.BlockIPv6
	proxy.pluginBlockUnqualified = config.BlockUnqualified
	proxy.pluginBlockUndelegated = config.BlockUndelegated
	proxy.cache = config.Cache
	proxy.cacheSize = config.CacheSize

	if config.CacheNegTTL > 0 {
		proxy.cacheNegMinTTL = config.CacheNegTTL
		proxy.cacheNegMaxTTL = config.CacheNegTTL
	} else {
		proxy.cacheNegMinTTL = config.CacheNegMinTTL
		proxy.cacheNegMaxTTL = config.CacheNegMaxTTL
	}

	proxy.cacheMinTTL = config.CacheMinTTL
	proxy.cacheMaxTTL = config.CacheMaxTTL
	proxy.rejectTTL = config.RejectTTL
	proxy.cloakTTL = config.CloakTTL
	proxy.cloakedPTR = config.CloakedPTR

	proxy.queryMeta = config.QueryMeta

	if len(config.EDNSClientSubnet) != 0 {
		proxy.ednsClientSubnets = make([]*net.IPNet, 0)
		for _, cidr := range config.EDNSClientSubnet {
			_, net, err := net.ParseCIDR(cidr)
			if err != nil {
				return fmt.Errorf("Invalid EDNS-client-subnet CIDR: [%v]", cidr)
			}
			proxy.ednsClientSubnets = append(proxy.ednsClientSubnets, net)
		}
	}

	if len(config.QueryLog.Format) == 0 {
		config.QueryLog.Format = "tsv"
	} else {
		config.QueryLog.Format = strings.ToLower(config.QueryLog.Format)
	}
	if config.QueryLog.Format != "tsv" && config.QueryLog.Format != "ltsv" {
		return errors.New("Unsupported query log format")
	}
	proxy.queryLogFile = config.QueryLog.File
	proxy.queryLogFormat = config.QueryLog.Format
	proxy.queryLogIgnoredQtypes = config.QueryLog.IgnoredQtypes

	if len(config.NxLog.Format) == 0 {
		config.NxLog.Format = "tsv"
	} else {
		config.NxLog.Format = strings.ToLower(config.NxLog.Format)
	}
	if config.NxLog.Format != "tsv" && config.NxLog.Format != "ltsv" {
		return errors.New("Unsupported NX log format")
	}
	proxy.nxLogFile = config.NxLog.File
	proxy.nxLogFormat = config.NxLog.Format

	if len(config.BlockName.File) > 0 && len(config.BlockNameLegacy.File) > 0 {
		return errors.New("Don't specify both [blocked_names] and [blacklist] sections - Update your config file")
	}
	if len(config.BlockNameLegacy.File) > 0 {
		dlog.Notice("Use of [blacklist] is deprecated - Update your config file")
		config.BlockName.File = config.BlockNameLegacy.File
		config.BlockName.Format = config.BlockNameLegacy.Format
		config.BlockName.LogFile = config.BlockNameLegacy.LogFile
	}
	if len(config.BlockName.Format) == 0 {
		config.BlockName.Format = "tsv"
	} else {
		config.BlockName.Format = strings.ToLower(config.BlockName.Format)
	}
	if config.BlockName.Format != "tsv" && config.BlockName.Format != "ltsv" {
		return errors.New("Unsupported block log format")
	}
	proxy.blockNameFile = config.BlockName.File
	proxy.blockNameFormat = config.BlockName.Format
	proxy.blockNameLogFile = config.BlockName.LogFile

	if len(config.AllowedName.File) > 0 && len(config.WhitelistNameLegacy.File) > 0 {
		return errors.New("Don't specify both [whitelist] and [allowed_names] sections - Update your config file")
	}
	if len(config.WhitelistNameLegacy.File) > 0 {
		dlog.Notice("Use of [whitelist] is deprecated - Update your config file")
		config.AllowedName.File = config.WhitelistNameLegacy.File
		config.AllowedName.Format = config.WhitelistNameLegacy.Format
		config.AllowedName.LogFile = config.WhitelistNameLegacy.LogFile
	}
	if len(config.AllowedName.Format) == 0 {
		config.AllowedName.Format = "tsv"
	} else {
		config.AllowedName.Format = strings.ToLower(config.AllowedName.Format)
	}
	if config.AllowedName.Format != "tsv" && config.AllowedName.Format != "ltsv" {
		return errors.New("Unsupported allowed_names log format")
	}
	proxy.allowNameFile = config.AllowedName.File
	proxy.allowNameFormat = config.AllowedName.Format
	proxy.allowNameLogFile = config.AllowedName.LogFile

	if len(config.BlockIP.File) > 0 && len(config.BlockIPLegacy.File) > 0 {
		return errors.New("Don't specify both [blocked_ips] and [ip_blacklist] sections - Update your config file")
	}
	if len(config.BlockIPLegacy.File) > 0 {
		dlog.Notice("Use of [ip_blacklist] is deprecated - Update your config file")
		config.BlockIP.File = config.BlockIPLegacy.File
		config.BlockIP.Format = config.BlockIPLegacy.Format
		config.BlockIP.LogFile = config.BlockIPLegacy.LogFile
	}
	if len(config.BlockIP.Format) == 0 {
		config.BlockIP.Format = "tsv"
	} else {
		config.BlockIP.Format = strings.ToLower(config.BlockIP.Format)
	}
	if config.BlockIP.Format != "tsv" && config.BlockIP.Format != "ltsv" {
		return errors.New("Unsupported IP block log format")
	}
	proxy.blockIPFile = config.BlockIP.File
	proxy.blockIPFormat = config.BlockIP.Format
	proxy.blockIPLogFile = config.BlockIP.LogFile

	if len(config.AllowIP.Format) == 0 {
		config.AllowIP.Format = "tsv"
	} else {
		config.AllowIP.Format = strings.ToLower(config.AllowIP.Format)
	}
	if config.AllowIP.Format != "tsv" && config.AllowIP.Format != "ltsv" {
		return errors.New("Unsupported allowed_ips log format")
	}
	proxy.allowedIPFile = config.AllowIP.File
	proxy.allowedIPFormat = config.AllowIP.Format
	proxy.allowedIPLogFile = config.AllowIP.LogFile

	proxy.forwardFile = config.ForwardFile
	proxy.cloakFile = config.CloakFile
	proxy.captivePortalMapFile = config.CaptivePortals.MapFile

	allWeeklyRanges, err := ParseAllWeeklyRanges(config.AllWeeklyRanges)
	if err != nil {
		return err
	}
	proxy.allWeeklyRanges = allWeeklyRanges

	if configRoutes := config.AnonymizedDNS.Routes; configRoutes != nil {
		routes := make(map[string][]string)
		for _, configRoute := range configRoutes {
			routes[configRoute.ServerName] = configRoute.RelayNames
		}
		proxy.routes = &routes
	}
	proxy.skipAnonIncompatibleResolvers = config.AnonymizedDNS.SkipIncompatible
	proxy.anonDirectCertFallback = config.AnonymizedDNS.DirectCertFallback

	if len(config.TLSKeyLogFile) > 0 {
		f, err := os.OpenFile(config.TLSKeyLogFile, os.O_APPEND|os.O_CREATE|os.O_WRONLY, 0600)
		if err != nil {
			dlog.Fatalf("Unable to create key log file [%s]: [%s]", config.TLSKeyLogFile, err)
		}
		dlog.Warnf("TLS key log file [%s] enabled", config.TLSKeyLogFile)
		proxy.xTransport.keyLogWriter = f
		proxy.xTransport.rebuildTransport()
	}

	if config.DoHClientX509AuthLegacy.Creds != nil {
		return errors.New("[tls_client_auth] has been renamed to [doh_client_x509_auth] - Update your config file")
	}
	dohClientCreds := config.DoHClientX509Auth.Creds
	if len(dohClientCreds) > 0 {
		dlog.Noticef("Enabling TLS authentication")
		configClientCred := dohClientCreds[0]
		if len(dohClientCreds) > 1 {
			dlog.Fatal("Only one tls_client_auth entry is currently supported")
		}
		proxy.xTransport.tlsClientCreds = DOHClientCreds{
			clientCert: configClientCred.ClientCert,
			clientKey:  configClientCred.ClientKey,
			rootCA:     configClientCred.RootCA,
		}
		proxy.xTransport.rebuildTransport()
	}

	// Backwards compatibility
	config.BrokenImplementations.FragmentsBlocked = append(
		config.BrokenImplementations.FragmentsBlocked,
		config.BrokenImplementations.BrokenQueryPadding...)

	proxy.serversBlockingFragments = config.BrokenImplementations.FragmentsBlocked

	proxy.dns64Prefixes = config.DNS64.Prefixes
	proxy.dns64Resolvers = config.DNS64.Resolvers

	if *flags.ListAll {
		config.ServerNames = nil
		config.DisabledServerNames = nil
		config.SourceRequireDNSSEC = false
		config.SourceRequireNoFilter = false
		config.SourceRequireNoLog = false
		config.SourceIPv4 = true
		config.SourceIPv6 = true
		config.SourceDNSCrypt = true
		config.SourceDoH = true
		config.SourceODoH = true
	}

	var requiredProps stamps.ServerInformalProperties
	if config.SourceRequireDNSSEC {
		requiredProps |= stamps.ServerInformalPropertyDNSSEC
	}
	if config.SourceRequireNoLog {
		requiredProps |= stamps.ServerInformalPropertyNoLog
	}
	if config.SourceRequireNoFilter {
		requiredProps |= stamps.ServerInformalPropertyNoFilter
	}
	proxy.requiredProps = requiredProps
	proxy.ServerNames = config.ServerNames
	proxy.DisabledServerNames = config.DisabledServerNames
	proxy.SourceIPv4 = config.SourceIPv4
	proxy.SourceIPv6 = config.SourceIPv6
	proxy.SourceDNSCrypt = config.SourceDNSCrypt
	proxy.SourceDoH = config.SourceDoH
	proxy.SourceODoH = config.SourceODoH

	netprobeTimeout := config.NetprobeTimeout
	flag.Visit(func(flag *flag.Flag) {
		if flag.Name == "netprobe-timeout" && flags.NetprobeTimeoutOverride != nil {
			netprobeTimeout = *flags.NetprobeTimeoutOverride
		}
	})
	netprobeAddress := DefaultNetprobeAddress
	if len(config.NetprobeAddress) > 0 {
		netprobeAddress = config.NetprobeAddress
	} else if len(config.BootstrapResolvers) > 0 {
		netprobeAddress = config.BootstrapResolvers[0]
	}
	if !isCommandMode {
		if err := NetProbe(proxy, netprobeAddress, netprobeTimeout); err != nil {
			return err
		}
		for _, listenAddrStr := range proxy.listenAddresses {
			proxy.addDNSListener(listenAddrStr)
		}
		for _, listenAddrStr := range proxy.localDoHListenAddresses {
			proxy.addLocalDoHListener(listenAddrStr)
		}
		if err := proxy.addSystemDListeners(); err != nil {
			return err
		}
	}
	// if 'userName' is set and we are the parent process drop privilege and exit
	if len(proxy.userName) > 0 && !proxy.child {
		proxy.dropPrivilege(proxy.userName, FileDescriptors)
		return errors.New(
			"Dropping privileges is not supporting on this operating system. Unset `user_name` in the configuration file",
		)
	}
	if !config.OfflineMode {
		if err := config.loadSources(proxy); err != nil {
			return err
		}
		if len(proxy.registeredServers) == 0 {
			return errors.New("No servers configured")
		}
	}
	if *flags.List || *flags.ListAll {
		if err := config.printRegisteredServers(proxy, *flags.JSONOutput); err != nil {
			return err
		}
		os.Exit(0)
	}
	if proxy.routes != nil && len(*proxy.routes) > 0 {
		hasSpecificRoutes := false
		for _, server := range proxy.registeredServers {
			if via, ok := (*proxy.routes)[server.name]; ok {
				if server.stamp.Proto != stamps.StampProtoTypeDNSCrypt &&
					server.stamp.Proto != stamps.StampProtoTypeODoHTarget {
					dlog.Errorf(
						"DNS anonymization is only supported with the DNSCrypt and ODoH protocols - Connections to [%v] cannot be anonymized",
						server.name,
					)
				} else {
					dlog.Noticef("Anonymized DNS: routing [%v] via %v", server.name, via)
				}
				hasSpecificRoutes = true
			}
		}
		if via, ok := (*proxy.routes)["*"]; ok {
			if hasSpecificRoutes {
				dlog.Noticef("Anonymized DNS: routing everything else via %v", via)
			} else {
				dlog.Noticef("Anonymized DNS: routing everything via %v", via)
			}
		}
	}
	if *flags.Check {
		dlog.Notice("Configuration successfully checked")
		os.Exit(0)
	}
	return nil
}

func (config *Config) printRegisteredServers(proxy *Proxy, jsonOutput bool) error {
	var summary []ServerSummary
	for _, registeredServer := range proxy.registeredServers {
		addrStr, port := registeredServer.stamp.ServerAddrStr, stamps.DefaultPort
		var hostAddr string
		hostAddr, port = ExtractHostAndPort(addrStr, port)
		addrs := make([]string, 0)
		if (registeredServer.stamp.Proto == stamps.StampProtoTypeDoH || registeredServer.stamp.Proto == stamps.StampProtoTypeODoHTarget) &&
			len(registeredServer.stamp.ProviderName) > 0 {
			providerName := registeredServer.stamp.ProviderName
			var host string
			host, port = ExtractHostAndPort(providerName, port)
			addrs = append(addrs, host)
		}
		if len(addrStr) > 0 {
			addrs = append(addrs, hostAddr)
		}
		serverSummary := ServerSummary{
			Name:        registeredServer.name,
			Proto:       registeredServer.stamp.Proto.String(),
			IPv6:        strings.HasPrefix(addrStr, "["),
			Ports:       []int{port},
			Addrs:       addrs,
			DNSSEC:      registeredServer.stamp.Props&stamps.ServerInformalPropertyDNSSEC != 0,
			NoLog:       registeredServer.stamp.Props&stamps.ServerInformalPropertyNoLog != 0,
			NoFilter:    registeredServer.stamp.Props&stamps.ServerInformalPropertyNoFilter != 0,
			Description: registeredServer.description,
			Stamp:       registeredServer.stamp.String(),
		}
		if jsonOutput {
			summary = append(summary, serverSummary)
		} else {
			fmt.Println(serverSummary.Name)
		}
	}
	if jsonOutput {
		jsonStr, err := json.MarshalIndent(summary, "", " ")
		if err != nil {
			return err
		}
		fmt.Print(string(jsonStr))
	}
	return nil
}

func (config *Config) loadSources(proxy *Proxy) error {
	for cfgSourceName, cfgSource_ := range config.SourcesConfig {
		cfgSource := cfgSource_
		rand.Shuffle(len(cfgSource.URLs), func(i, j int) {
			cfgSource.URLs[i], cfgSource.URLs[j] = cfgSource.URLs[j], cfgSource.URLs[i]
		})
		if err := config.loadSource(proxy, cfgSourceName, &cfgSource); err != nil {
			return err
		}
	}
	gotNewRegisteredServers, gotNewRegisteredRelays := false, false
	for name, config := range config.StaticsConfig {
		if stamp, err := stamps.NewServerStampFromString(config.Stamp); err == nil {
			if stamp.Proto == stamps.StampProtoTypeDNSCryptRelay || stamp.Proto == stamps.StampProtoTypeODoHRelay {
				dlog.Debugf("Adding [%s] to the set of available static relays", name)
				registeredServer := RegisteredServer{name: name, stamp: stamp, description: "static relay"}
				proxy.registeredRelays = append(proxy.registeredRelays, registeredServer)
				gotNewRegisteredRelays = true
			}
		}
	}
	if len(config.ServerNames) == 0 {
		for serverName := range config.StaticsConfig {
			config.ServerNames = append(config.ServerNames, serverName)
		}
	}
	for _, serverName := range config.ServerNames {
		staticConfig, ok := config.StaticsConfig[serverName]
		if !ok {
			continue
		}
		if len(staticConfig.Stamp) == 0 {
			return fmt.Errorf("Missing stamp for the static [%s] definition", serverName)
		}
		stamp, err := stamps.NewServerStampFromString(staticConfig.Stamp)
		if err != nil {
			return fmt.Errorf("Stamp error for the static [%s] definition: [%v]", serverName, err)
		}
		proxy.registeredServers = append(proxy.registeredServers, RegisteredServer{name: serverName, stamp: stamp})
		gotNewRegisteredServers = true
	}
<<<<<<< HEAD
	proxy.updateRegisteredServers(gotNewRegisteredServers, gotNewRegisteredRelays)
=======
	if err := proxy.updateRegisteredServers(); err != nil {
		return err
	}
>>>>>>> 16b2c841
	rs1 := proxy.registeredServers
	rs2 := proxy.serversInfo.registeredServers
	rand.Shuffle(len(rs1), func(i, j int) {
		rs1[i], rs1[j] = rs1[j], rs1[i]
	})
	rand.Shuffle(len(rs2), func(i, j int) {
		rs2[i], rs2[j] = rs2[j], rs2[i]
	})
	return nil
}

func (config *Config) loadSource(proxy *Proxy, cfgSourceName string, cfgSource *SourceConfig) error {
	if len(cfgSource.URLs) == 0 {
		if len(cfgSource.URL) == 0 {
			dlog.Debugf("Missing URLs for source [%s]", cfgSourceName)
		} else {
			cfgSource.URLs = []string{cfgSource.URL}
		}
	}
	if cfgSource.MinisignKeyStr == "" {
		return fmt.Errorf("Missing Minisign key for source [%s]", cfgSourceName)
	}
	if cfgSource.CacheFile == "" {
		return fmt.Errorf("Missing cache file for source [%s]", cfgSourceName)
	}
	if cfgSource.FormatStr == "" {
		cfgSource.FormatStr = "v2"
	}
	if cfgSource.RefreshDelay < 24 {
		cfgSource.RefreshDelay = 24
	} else if cfgSource.RefreshDelay > 168 {
		cfgSource.RefreshDelay = 168
	}
	source, err := NewSource(
		cfgSourceName,
		proxy.xTransport,
		cfgSource.URLs,
		cfgSource.MinisignKeyStr,
		cfgSource.CacheFile,
		cfgSource.FormatStr,
		time.Duration(cfgSource.RefreshDelay)*time.Hour,
		cfgSource.Prefix,
	)
	if err != nil {
		dlog.Criticalf("Unable to retrieve source [%s]: [%s]", cfgSourceName, err)
		return err
	}
	proxy.sources = append(proxy.sources, source)
	return nil
}

func includesName(names []string, name string) bool {
	for _, found := range names {
		if strings.EqualFold(found, name) {
			return true
		}
	}
	return false
}

func cdFileDir(fileName string) error {
	return os.Chdir(filepath.Dir(fileName))
}

func cdLocal() {
	exeFileName, err := os.Executable()
	if err != nil {
		dlog.Warnf(
			"Unable to determine the executable directory: [%s] -- You will need to specify absolute paths in the configuration file",
			err,
		)
	} else if err := os.Chdir(filepath.Dir(exeFileName)); err != nil {
		dlog.Warnf("Unable to change working directory to [%s]: %s", exeFileName, err)
	}
}

func isIPAndPort(addrStr string) error {
	host, port := ExtractHostAndPort(addrStr, -1)
	if ip := ParseIP(host); ip == nil {
		return fmt.Errorf("Host does not parse as IP '%s'", addrStr)
	} else if port == -1 {
		return fmt.Errorf("Port missing '%s'", addrStr)
	} else if _, err := strconv.ParseUint(strconv.Itoa(port), 10, 16); err != nil {
		return fmt.Errorf("Port does not parse '%s' [%v]", addrStr, err)
	}
	return nil
}<|MERGE_RESOLUTION|>--- conflicted
+++ resolved
@@ -864,13 +864,9 @@
 		proxy.registeredServers = append(proxy.registeredServers, RegisteredServer{name: serverName, stamp: stamp})
 		gotNewRegisteredServers = true
 	}
-<<<<<<< HEAD
-	proxy.updateRegisteredServers(gotNewRegisteredServers, gotNewRegisteredRelays)
-=======
-	if err := proxy.updateRegisteredServers(); err != nil {
+	if err := proxy.updateRegisteredServers(gotNewRegisteredServers, gotNewRegisteredRelays); err != nil {
 		return err
 	}
->>>>>>> 16b2c841
 	rs1 := proxy.registeredServers
 	rs2 := proxy.serversInfo.registeredServers
 	rand.Shuffle(len(rs1), func(i, j int) {
