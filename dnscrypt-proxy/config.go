package main

import (
	"encoding/json"
	"errors"
	"flag"
	"fmt"
	"math/rand"
	"net"
	"net/http"
	"net/url"
	"os"
	"path"
	"path/filepath"
	"strconv"
	"strings"
	"time"

	"github.com/BurntSushi/toml"
	"github.com/jedisct1/dlog"
	stamps "github.com/jedisct1/go-dnsstamps"
	netproxy "golang.org/x/net/proxy"
)

const (
	MaxTimeout             = 3600
	DefaultNetprobeAddress = "9.9.9.9:53"
)

type Config struct {
	LogLevel                 int            `toml:"log_level"`
	LogFile                  *string        `toml:"log_file"`
	LogFileLatest            bool           `toml:"log_file_latest"`
	UseSyslog                bool           `toml:"use_syslog"`
	ServerNames              []string       `toml:"server_names"`
	DisabledServerNames      []string       `toml:"disabled_server_names"`
	ListenAddresses          []string       `toml:"listen_addresses"`
	LocalDoH                 LocalDoHConfig `toml:"local_doh"`
	UserName                 string         `toml:"user_name"`
	ForceTCP                 bool           `toml:"force_tcp"`
	HTTP3                    bool           `toml:"http3"`
	Timeout                  int            `toml:"timeout"`
	KeepAlive                int            `toml:"keepalive"`
	Proxy                    string         `toml:"proxy"`
	CertRefreshDelay         int            `toml:"cert_refresh_delay"`
	CertIgnoreTimestamp      bool           `toml:"cert_ignore_timestamp"`
	EphemeralKeys            bool           `toml:"dnscrypt_ephemeral_keys"`
	LBStrategy               string         `toml:"lb_strategy"`
	LBEstimator              bool           `toml:"lb_estimator"`
	BlockIPv6                bool           `toml:"block_ipv6"`
	BlockUnqualified         bool           `toml:"block_unqualified"`
	BlockUndelegated         bool           `toml:"block_undelegated"`
	Cache                    bool
	CacheSize                int                         `toml:"cache_size"`
	CacheNegTTL              uint32                      `toml:"cache_neg_ttl"`
	CacheNegMinTTL           uint32                      `toml:"cache_neg_min_ttl"`
	CacheNegMaxTTL           uint32                      `toml:"cache_neg_max_ttl"`
	CacheMinTTL              uint32                      `toml:"cache_min_ttl"`
	CacheMaxTTL              uint32                      `toml:"cache_max_ttl"`
	RejectTTL                uint32                      `toml:"reject_ttl"`
	CloakTTL                 uint32                      `toml:"cloak_ttl"`
	QueryLog                 QueryLogConfig              `toml:"query_log"`
	NxLog                    NxLogConfig                 `toml:"nx_log"`
	BlockName                BlockNameConfig             `toml:"blocked_names"`
	BlockNameLegacy          BlockNameConfigLegacy       `toml:"blacklist"`
	WhitelistNameLegacy      WhitelistNameConfigLegacy   `toml:"whitelist"`
	AllowedName              AllowedNameConfig           `toml:"allowed_names"`
	BlockIP                  BlockIPConfig               `toml:"blocked_ips"`
	BlockIPLegacy            BlockIPConfigLegacy         `toml:"ip_blacklist"`
	AllowIP                  AllowIPConfig               `toml:"allowed_ips"`
	ForwardFile              string                      `toml:"forwarding_rules"`
	CloakFile                string                      `toml:"cloaking_rules"`
	CaptivePortals           CaptivePortalsConfig        `toml:"captive_portals"`
	StaticsConfig            map[string]StaticConfig     `toml:"static"`
	SourcesConfig            map[string]SourceConfig     `toml:"sources"`
	BrokenImplementations    BrokenImplementationsConfig `toml:"broken_implementations"`
	SourceRequireDNSSEC      bool                        `toml:"require_dnssec"`
	SourceRequireNoLog       bool                        `toml:"require_nolog"`
	SourceRequireNoFilter    bool                        `toml:"require_nofilter"`
	SourceDNSCrypt           bool                        `toml:"dnscrypt_servers"`
	SourceDoH                bool                        `toml:"doh_servers"`
	SourceODoH               bool                        `toml:"odoh_servers"`
	SourceIPv4               bool                        `toml:"ipv4_servers"`
	SourceIPv6               bool                        `toml:"ipv6_servers"`
	MaxClients               uint32                      `toml:"max_clients"`
	BootstrapResolversLegacy []string                    `toml:"fallback_resolvers"`
	BootstrapResolvers       []string                    `toml:"bootstrap_resolvers"`
	IgnoreSystemDNS          bool                        `toml:"ignore_system_dns"`
	AllWeeklyRanges          map[string]WeeklyRangesStr  `toml:"schedules"`
	LogMaxSize               int                         `toml:"log_files_max_size"`
	LogMaxAge                int                         `toml:"log_files_max_age"`
	LogMaxBackups            int                         `toml:"log_files_max_backups"`
	TLSDisableSessionTickets bool                        `toml:"tls_disable_session_tickets"`
	TLSCipherSuite           []uint16                    `toml:"tls_cipher_suite"`
	TLSKeyLogFile            string                      `toml:"tls_key_log_file"`
	NetprobeAddress          string                      `toml:"netprobe_address"`
	NetprobeTimeout          int                         `toml:"netprobe_timeout"`
	OfflineMode              bool                        `toml:"offline_mode"`
	HTTPProxyURL             string                      `toml:"http_proxy"`
	RefusedCodeInResponses   bool                        `toml:"refused_code_in_responses"`
	BlockedQueryResponse     string                      `toml:"blocked_query_response"`
	QueryMeta                []string                    `toml:"query_meta"`
	CloakedPTR               bool                        `toml:"cloak_ptr"`
	AnonymizedDNS            AnonymizedDNSConfig         `toml:"anonymized_dns"`
	DoHClientX509Auth        DoHClientX509AuthConfig     `toml:"doh_client_x509_auth"`
	DoHClientX509AuthLegacy  DoHClientX509AuthConfig     `toml:"tls_client_auth"`
	DNS64                    DNS64Config                 `toml:"dns64"`
	EDNSClientSubnet         []string                    `toml:"edns_client_subnet"`
}

func newConfig() Config {
	return Config{
		LogLevel:                 int(dlog.LogLevel()),
		LogFileLatest:            true,
		ListenAddresses:          []string{"127.0.0.1:53"},
		LocalDoH:                 LocalDoHConfig{Path: "/dns-query"},
		Timeout:                  5000,
		KeepAlive:                5,
		CertRefreshDelay:         240,
		HTTP3:                    false,
		CertIgnoreTimestamp:      false,
		EphemeralKeys:            false,
		Cache:                    true,
		CacheSize:                512,
		CacheNegTTL:              0,
		CacheNegMinTTL:           60,
		CacheNegMaxTTL:           600,
		CacheMinTTL:              60,
		CacheMaxTTL:              86400,
		RejectTTL:                600,
		CloakTTL:                 600,
		SourceRequireNoLog:       true,
		SourceRequireNoFilter:    true,
		SourceIPv4:               true,
		SourceIPv6:               false,
		SourceDNSCrypt:           true,
		SourceDoH:                true,
		SourceODoH:               false,
		MaxClients:               250,
		BootstrapResolvers:       []string{DefaultBootstrapResolver},
		IgnoreSystemDNS:          false,
		LogMaxSize:               10,
		LogMaxAge:                7,
		LogMaxBackups:            1,
		TLSDisableSessionTickets: false,
		TLSCipherSuite:           nil,
		TLSKeyLogFile:            "",
		NetprobeTimeout:          60,
		OfflineMode:              false,
		RefusedCodeInResponses:   false,
		LBEstimator:              true,
		BlockedQueryResponse:     "hinfo",
		BrokenImplementations: BrokenImplementationsConfig{
			FragmentsBlocked: []string{
				"cisco", "cisco-ipv6", "cisco-familyshield", "cisco-familyshield-ipv6",
				"cleanbrowsing-adult", "cleanbrowsing-adult-ipv6", "cleanbrowsing-family", "cleanbrowsing-family-ipv6", "cleanbrowsing-security", "cleanbrowsing-security-ipv6",
			},
		},
		AnonymizedDNS: AnonymizedDNSConfig{
			DirectCertFallback: true,
		},
		CloakedPTR: false,
	}
}

type StaticConfig struct {
	Stamp string
}

type SourceConfig struct {
	URL            string
	URLs           []string
	MinisignKeyStr string `toml:"minisign_key"`
	CacheFile      string `toml:"cache_file"`
	FormatStr      string `toml:"format"`
	RefreshDelay   int    `toml:"refresh_delay"`
	Prefix         string
}

type QueryLogConfig struct {
	File          string
	Format        string
	IgnoredQtypes []string `toml:"ignored_qtypes"`
}

type NxLogConfig struct {
	File   string
	Format string
}

type BlockNameConfig struct {
	File    string `toml:"blocked_names_file"`
	LogFile string `toml:"log_file"`
	Format  string `toml:"log_format"`
}

type BlockNameConfigLegacy struct {
	File    string `toml:"blacklist_file"`
	LogFile string `toml:"log_file"`
	Format  string `toml:"log_format"`
}

type WhitelistNameConfigLegacy struct {
	File    string `toml:"whitelist_file"`
	LogFile string `toml:"log_file"`
	Format  string `toml:"log_format"`
}

type AllowedNameConfig struct {
	File    string `toml:"allowed_names_file"`
	LogFile string `toml:"log_file"`
	Format  string `toml:"log_format"`
}

type BlockIPConfig struct {
	File    string `toml:"blocked_ips_file"`
	LogFile string `toml:"log_file"`
	Format  string `toml:"log_format"`
}

type BlockIPConfigLegacy struct {
	File    string `toml:"blacklist_file"`
	LogFile string `toml:"log_file"`
	Format  string `toml:"log_format"`
}

type AllowIPConfig struct {
	File    string `toml:"allowed_ips_file"`
	LogFile string `toml:"log_file"`
	Format  string `toml:"log_format"`
}

type AnonymizedDNSRouteConfig struct {
	ServerName string   `toml:"server_name"`
	RelayNames []string `toml:"via"`
}

type AnonymizedDNSConfig struct {
	Routes             []AnonymizedDNSRouteConfig `toml:"routes"`
	SkipIncompatible   bool                       `toml:"skip_incompatible"`
	DirectCertFallback bool                       `toml:"direct_cert_fallback"`
}

type BrokenImplementationsConfig struct {
	BrokenQueryPadding []string `toml:"broken_query_padding"`
	FragmentsBlocked   []string `toml:"fragments_blocked"`
}

type LocalDoHConfig struct {
	ListenAddresses []string `toml:"listen_addresses"`
	Path            string   `toml:"path"`
	CertFile        string   `toml:"cert_file"`
	CertKeyFile     string   `toml:"cert_key_file"`
}

type ServerSummary struct {
	Name        string   `json:"name"`
	Proto       string   `json:"proto"`
	IPv6        bool     `json:"ipv6"`
	Addrs       []string `json:"addrs,omitempty"`
	Ports       []int    `json:"ports"`
	DNSSEC      bool     `json:"dnssec"`
	NoLog       bool     `json:"nolog"`
	NoFilter    bool     `json:"nofilter"`
	Description string   `json:"description,omitempty"`
	Stamp       string   `json:"stamp"`
}

type TLSClientAuthCredsConfig struct {
	ServerName string `toml:"server_name"`
	ClientCert string `toml:"client_cert"`
	ClientKey  string `toml:"client_key"`
	RootCA     string `toml:"root_ca"`
}

type DoHClientX509AuthConfig struct {
	Creds []TLSClientAuthCredsConfig `toml:"creds"`
}

type DNS64Config struct {
	Prefixes  []string `toml:"prefix"`
	Resolvers []string `toml:"resolver"`
}

type CaptivePortalsConfig struct {
	MapFile string `toml:"map_file"`
}

type ConfigFlags struct {
	Resolve                 *string
	List                    *bool
	ListAll                 *bool
	JSONOutput              *bool
	Check                   *bool
	ConfigFile              *string
	Child                   *bool
	NetprobeTimeoutOverride *int
	ShowCerts               *bool
}

func findConfigFile(configFile *string) (string, error) {
	if _, err := os.Stat(*configFile); os.IsNotExist(err) {
		cdLocal()
		if _, err := os.Stat(*configFile); err != nil {
			return "", err
		}
	}
	pwd, err := os.Getwd()
	if err != nil {
		return "", err
	}
	if filepath.IsAbs(*configFile) {
		return *configFile, nil
	}
	return path.Join(pwd, *configFile), nil
}

func ConfigLoad(proxy *Proxy, flags *ConfigFlags) error {
	foundConfigFile, err := findConfigFile(flags.ConfigFile)
	if err != nil {
		return fmt.Errorf(
			"Unable to load the configuration file [%s] -- Maybe use the -config command-line switch?",
			*flags.ConfigFile,
		)
	}
	config := newConfig()
	md, err := toml.DecodeFile(foundConfigFile, &config)
	if err != nil {
		return err
	}

	if flags.Resolve != nil && len(*flags.Resolve) > 0 {
		addr := "127.0.0.1:53"
		if len(config.ListenAddresses) > 0 {
			addr = config.ListenAddresses[0]
		}
		Resolve(addr, *flags.Resolve, len(config.ServerNames) == 1)
		os.Exit(0)
	}

	if err := cdFileDir(foundConfigFile); err != nil {
		return err
	}
	if config.LogLevel >= 0 && config.LogLevel < int(dlog.SeverityLast) {
		dlog.SetLogLevel(dlog.Severity(config.LogLevel))
	}
	if dlog.LogLevel() <= dlog.SeverityDebug && os.Getenv("DEBUG") == "" {
		dlog.SetLogLevel(dlog.SeverityInfo)
	}
	dlog.TruncateLogFile(config.LogFileLatest)
	proxy.showCerts = *flags.ShowCerts || len(os.Getenv("SHOW_CERTS")) > 0
	isCommandMode := *flags.Check || proxy.showCerts || *flags.List || *flags.ListAll
	if isCommandMode {
	} else if config.UseSyslog {
		dlog.UseSyslog(true)
	} else if config.LogFile != nil {
		dlog.UseLogFile(*config.LogFile)
		if !*flags.Child {
			FileDescriptors = append(FileDescriptors, dlog.GetFileDescriptor())
		} else {
			dlog.SetFileDescriptor(os.NewFile(uintptr(InheritedDescriptorsBase+FileDescriptorNum), "logFile"))
			FileDescriptorNum++
		}
	}
	if !*flags.Child {
		dlog.Noticef("dnscrypt-proxy %s", AppVersion)
	}
	undecoded := md.Undecoded()
	if len(undecoded) > 0 {
		return fmt.Errorf("Unsupported key in configuration file: [%s]", undecoded[0])
	}

	proxy.logMaxSize = config.LogMaxSize
	proxy.logMaxAge = config.LogMaxAge
	proxy.logMaxBackups = config.LogMaxBackups

	proxy.userName = config.UserName

	proxy.child = *flags.Child
	proxy.xTransport = NewXTransport()
	proxy.xTransport.tlsDisableSessionTickets = config.TLSDisableSessionTickets
	proxy.xTransport.tlsCipherSuite = config.TLSCipherSuite
	proxy.xTransport.mainProto = proxy.mainProto
	proxy.xTransport.http3 = config.HTTP3
	if len(config.BootstrapResolvers) == 0 && len(config.BootstrapResolversLegacy) > 0 {
		dlog.Warnf("fallback_resolvers was renamed to bootstrap_resolvers - Please update your configuration")
		config.BootstrapResolvers = config.BootstrapResolversLegacy
	}
	if len(config.BootstrapResolvers) > 0 {
		for _, resolver := range config.BootstrapResolvers {
			if err := isIPAndPort(resolver); err != nil {
				return fmt.Errorf("Bootstrap resolver [%v]: %v", resolver, err)
			}
		}
		proxy.xTransport.ignoreSystemDNS = config.IgnoreSystemDNS
	}
	proxy.xTransport.bootstrapResolvers = config.BootstrapResolvers
	proxy.xTransport.useIPv4 = config.SourceIPv4
	proxy.xTransport.useIPv6 = config.SourceIPv6
	proxy.xTransport.keepAlive = time.Duration(config.KeepAlive) * time.Second
	if len(config.HTTPProxyURL) > 0 {
		httpProxyURL, err := url.Parse(config.HTTPProxyURL)
		if err != nil {
			return fmt.Errorf("Unable to parse the HTTP proxy URL [%v]", config.HTTPProxyURL)
		}
		proxy.xTransport.httpProxyFunction = http.ProxyURL(httpProxyURL)
	}

	if len(config.Proxy) > 0 {
		proxyDialerURL, err := url.Parse(config.Proxy)
		if err != nil {
			return fmt.Errorf("Unable to parse the proxy URL [%v]", config.Proxy)
		}
		proxyDialer, err := netproxy.FromURL(proxyDialerURL, netproxy.Direct)
		if err != nil {
			return fmt.Errorf("Unable to use the proxy: [%v]", err)
		}
		proxy.xTransport.proxyDialer = &proxyDialer
		proxy.mainProto = "tcp"
	}

	proxy.xTransport.rebuildTransport()

	if md.IsDefined("refused_code_in_responses") {
		dlog.Notice("config option `refused_code_in_responses` is deprecated, use `blocked_query_response`")
		if config.RefusedCodeInResponses {
			config.BlockedQueryResponse = "refused"
		} else {
			config.BlockedQueryResponse = "hinfo"
		}
	}
	proxy.blockedQueryResponse = config.BlockedQueryResponse
	proxy.timeout = time.Duration(config.Timeout) * time.Millisecond
	proxy.maxClients = config.MaxClients
	proxy.mainProto = "udp"
	if config.ForceTCP {
		proxy.mainProto = "tcp"
	}
	proxy.certRefreshDelay = time.Duration(Max(60, config.CertRefreshDelay)) * time.Minute
	proxy.certRefreshDelayAfterFailure = time.Duration(10 * time.Second)
	proxy.certIgnoreTimestamp = config.CertIgnoreTimestamp
	proxy.ephemeralKeys = config.EphemeralKeys
	if len(config.ListenAddresses) == 0 && len(config.LocalDoH.ListenAddresses) == 0 {
		dlog.Debug("No local IP/port configured")
	}
	lbStrategy := LBStrategy(DefaultLBStrategy)
	switch lbStrategyStr := strings.ToLower(config.LBStrategy); lbStrategyStr {
	case "":
		// default
	case "p2":
		lbStrategy = LBStrategyP2{}
	case "ph":
		lbStrategy = LBStrategyPH{}
	case "fastest":
	case "first":
		lbStrategy = LBStrategyFirst{}
	case "random":
		lbStrategy = LBStrategyRandom{}
	default:
		if strings.HasPrefix(lbStrategyStr, "p") {
			n, err := strconv.ParseInt(strings.TrimPrefix(lbStrategyStr, "p"), 10, 32)
			if err != nil || n <= 0 {
				dlog.Warnf("Invalid load balancing strategy: [%s]", config.LBStrategy)
			} else {
				lbStrategy = LBStrategyPN{n: int(n)}
			}
		} else {
			dlog.Warnf("Unknown load balancing strategy: [%s]", config.LBStrategy)
		}
	}
	proxy.serversInfo.lbStrategy = lbStrategy
	proxy.serversInfo.lbEstimator = config.LBEstimator

	proxy.listenAddresses = config.ListenAddresses
	proxy.localDoHListenAddresses = config.LocalDoH.ListenAddresses
	if len(config.LocalDoH.Path) > 0 && config.LocalDoH.Path[0] != '/' {
		return fmt.Errorf("local DoH: [%s] cannot be a valid URL path. Read the documentation", config.LocalDoH.Path)
	}
	proxy.localDoHPath = config.LocalDoH.Path
	proxy.localDoHCertFile = config.LocalDoH.CertFile
	proxy.localDoHCertKeyFile = config.LocalDoH.CertKeyFile
	proxy.pluginBlockIPv6 = config.BlockIPv6
	proxy.pluginBlockUnqualified = config.BlockUnqualified
	proxy.pluginBlockUndelegated = config.BlockUndelegated
	proxy.cache = config.Cache
	proxy.cacheSize = config.CacheSize

	if config.CacheNegTTL > 0 {
		proxy.cacheNegMinTTL = config.CacheNegTTL
		proxy.cacheNegMaxTTL = config.CacheNegTTL
	} else {
		proxy.cacheNegMinTTL = config.CacheNegMinTTL
		proxy.cacheNegMaxTTL = config.CacheNegMaxTTL
	}

	proxy.cacheMinTTL = config.CacheMinTTL
	proxy.cacheMaxTTL = config.CacheMaxTTL
	proxy.rejectTTL = config.RejectTTL
	proxy.cloakTTL = config.CloakTTL
	proxy.cloakedPTR = config.CloakedPTR

	proxy.queryMeta = config.QueryMeta

	if len(config.EDNSClientSubnet) != 0 {
		proxy.ednsClientSubnets = make([]*net.IPNet, 0)
		for _, cidr := range config.EDNSClientSubnet {
			_, net, err := net.ParseCIDR(cidr)
			if err != nil {
				return fmt.Errorf("Invalid EDNS-client-subnet CIDR: [%v]", cidr)
			}
			proxy.ednsClientSubnets = append(proxy.ednsClientSubnets, net)
		}
	}

	if len(config.QueryLog.Format) == 0 {
		config.QueryLog.Format = "tsv"
	} else {
		config.QueryLog.Format = strings.ToLower(config.QueryLog.Format)
	}
	if config.QueryLog.Format != "tsv" && config.QueryLog.Format != "ltsv" {
		return errors.New("Unsupported query log format")
	}
	proxy.queryLogFile = config.QueryLog.File
	proxy.queryLogFormat = config.QueryLog.Format
	proxy.queryLogIgnoredQtypes = config.QueryLog.IgnoredQtypes

	if len(config.NxLog.Format) == 0 {
		config.NxLog.Format = "tsv"
	} else {
		config.NxLog.Format = strings.ToLower(config.NxLog.Format)
	}
	if config.NxLog.Format != "tsv" && config.NxLog.Format != "ltsv" {
		return errors.New("Unsupported NX log format")
	}
	proxy.nxLogFile = config.NxLog.File
	proxy.nxLogFormat = config.NxLog.Format

	if len(config.BlockName.File) > 0 && len(config.BlockNameLegacy.File) > 0 {
		return errors.New("Don't specify both [blocked_names] and [blacklist] sections - Update your config file")
	}
	if len(config.BlockNameLegacy.File) > 0 {
		dlog.Notice("Use of [blacklist] is deprecated - Update your config file")
		config.BlockName.File = config.BlockNameLegacy.File
		config.BlockName.Format = config.BlockNameLegacy.Format
		config.BlockName.LogFile = config.BlockNameLegacy.LogFile
	}
	if len(config.BlockName.Format) == 0 {
		config.BlockName.Format = "tsv"
	} else {
		config.BlockName.Format = strings.ToLower(config.BlockName.Format)
	}
	if config.BlockName.Format != "tsv" && config.BlockName.Format != "ltsv" {
		return errors.New("Unsupported block log format")
	}
	proxy.blockNameFile = config.BlockName.File
	proxy.blockNameFormat = config.BlockName.Format
	proxy.blockNameLogFile = config.BlockName.LogFile

	if len(config.AllowedName.File) > 0 && len(config.WhitelistNameLegacy.File) > 0 {
		return errors.New("Don't specify both [whitelist] and [allowed_names] sections - Update your config file")
	}
	if len(config.WhitelistNameLegacy.File) > 0 {
		dlog.Notice("Use of [whitelist] is deprecated - Update your config file")
		config.AllowedName.File = config.WhitelistNameLegacy.File
		config.AllowedName.Format = config.WhitelistNameLegacy.Format
		config.AllowedName.LogFile = config.WhitelistNameLegacy.LogFile
	}
	if len(config.AllowedName.Format) == 0 {
		config.AllowedName.Format = "tsv"
	} else {
		config.AllowedName.Format = strings.ToLower(config.AllowedName.Format)
	}
	if config.AllowedName.Format != "tsv" && config.AllowedName.Format != "ltsv" {
		return errors.New("Unsupported allowed_names log format")
	}
	proxy.allowNameFile = config.AllowedName.File
	proxy.allowNameFormat = config.AllowedName.Format
	proxy.allowNameLogFile = config.AllowedName.LogFile

	if len(config.BlockIP.File) > 0 && len(config.BlockIPLegacy.File) > 0 {
		return errors.New("Don't specify both [blocked_ips] and [ip_blacklist] sections - Update your config file")
	}
	if len(config.BlockIPLegacy.File) > 0 {
		dlog.Notice("Use of [ip_blacklist] is deprecated - Update your config file")
		config.BlockIP.File = config.BlockIPLegacy.File
		config.BlockIP.Format = config.BlockIPLegacy.Format
		config.BlockIP.LogFile = config.BlockIPLegacy.LogFile
	}
	if len(config.BlockIP.Format) == 0 {
		config.BlockIP.Format = "tsv"
	} else {
		config.BlockIP.Format = strings.ToLower(config.BlockIP.Format)
	}
	if config.BlockIP.Format != "tsv" && config.BlockIP.Format != "ltsv" {
		return errors.New("Unsupported IP block log format")
	}
	proxy.blockIPFile = config.BlockIP.File
	proxy.blockIPFormat = config.BlockIP.Format
	proxy.blockIPLogFile = config.BlockIP.LogFile

	if len(config.AllowIP.Format) == 0 {
		config.AllowIP.Format = "tsv"
	} else {
		config.AllowIP.Format = strings.ToLower(config.AllowIP.Format)
	}
	if config.AllowIP.Format != "tsv" && config.AllowIP.Format != "ltsv" {
		return errors.New("Unsupported allowed_ips log format")
	}
	proxy.allowedIPFile = config.AllowIP.File
	proxy.allowedIPFormat = config.AllowIP.Format
	proxy.allowedIPLogFile = config.AllowIP.LogFile

	proxy.forwardFile = config.ForwardFile
	proxy.cloakFile = config.CloakFile
	proxy.captivePortalMapFile = config.CaptivePortals.MapFile

	allWeeklyRanges, err := ParseAllWeeklyRanges(config.AllWeeklyRanges)
	if err != nil {
		return err
	}
	proxy.allWeeklyRanges = allWeeklyRanges

	if configRoutes := config.AnonymizedDNS.Routes; configRoutes != nil {
		routes := make(map[string][]string)
		for _, configRoute := range configRoutes {
			routes[configRoute.ServerName] = configRoute.RelayNames
		}
		proxy.routes = &routes
	}
	proxy.skipAnonIncompatibleResolvers = config.AnonymizedDNS.SkipIncompatible
	proxy.anonDirectCertFallback = config.AnonymizedDNS.DirectCertFallback

	if len(config.TLSKeyLogFile) > 0 {
		f, err := os.OpenFile(config.TLSKeyLogFile, os.O_APPEND|os.O_CREATE|os.O_WRONLY, 0o600)
		if err != nil {
			dlog.Fatalf("Unable to create key log file [%s]: [%s]", config.TLSKeyLogFile, err)
		}
		dlog.Warnf("TLS key log file [%s] enabled", config.TLSKeyLogFile)
		proxy.xTransport.keyLogWriter = f
		proxy.xTransport.rebuildTransport()
	}

	if config.DoHClientX509AuthLegacy.Creds != nil {
		return errors.New("[tls_client_auth] has been renamed to [doh_client_x509_auth] - Update your config file")
	}
	dohClientCreds := config.DoHClientX509Auth.Creds
	if len(dohClientCreds) > 0 {
		dlog.Noticef("Enabling TLS authentication")
		configClientCred := dohClientCreds[0]
		if len(dohClientCreds) > 1 {
			dlog.Fatal("Only one tls_client_auth entry is currently supported")
		}
		proxy.xTransport.tlsClientCreds = DOHClientCreds{
			clientCert: configClientCred.ClientCert,
			clientKey:  configClientCred.ClientKey,
			rootCA:     configClientCred.RootCA,
		}
		proxy.xTransport.rebuildTransport()
	}

	// Backwards compatibility
	config.BrokenImplementations.FragmentsBlocked = append(
		config.BrokenImplementations.FragmentsBlocked,
		config.BrokenImplementations.BrokenQueryPadding...)

	proxy.serversBlockingFragments = config.BrokenImplementations.FragmentsBlocked

	proxy.dns64Prefixes = config.DNS64.Prefixes
	proxy.dns64Resolvers = config.DNS64.Resolvers

	if *flags.ListAll {
		config.ServerNames = nil
		config.DisabledServerNames = nil
		config.SourceRequireDNSSEC = false
		config.SourceRequireNoFilter = false
		config.SourceRequireNoLog = false
		config.SourceIPv4 = true
		config.SourceIPv6 = true
		config.SourceDNSCrypt = true
		config.SourceDoH = true
		config.SourceODoH = true
	}

	var requiredProps stamps.ServerInformalProperties
	if config.SourceRequireDNSSEC {
		requiredProps |= stamps.ServerInformalPropertyDNSSEC
	}
	if config.SourceRequireNoLog {
		requiredProps |= stamps.ServerInformalPropertyNoLog
	}
	if config.SourceRequireNoFilter {
		requiredProps |= stamps.ServerInformalPropertyNoFilter
	}
	proxy.requiredProps = requiredProps
	proxy.ServerNames = config.ServerNames
	proxy.DisabledServerNames = config.DisabledServerNames
	proxy.SourceIPv4 = config.SourceIPv4
	proxy.SourceIPv6 = config.SourceIPv6
	proxy.SourceDNSCrypt = config.SourceDNSCrypt
	proxy.SourceDoH = config.SourceDoH
	proxy.SourceODoH = config.SourceODoH

	netprobeTimeout := config.NetprobeTimeout
	flag.Visit(func(flag *flag.Flag) {
		if flag.Name == "netprobe-timeout" && flags.NetprobeTimeoutOverride != nil {
			netprobeTimeout = *flags.NetprobeTimeoutOverride
		}
	})
	netprobeAddress := DefaultNetprobeAddress
	if len(config.NetprobeAddress) > 0 {
		netprobeAddress = config.NetprobeAddress
	} else if len(config.BootstrapResolvers) > 0 {
		netprobeAddress = config.BootstrapResolvers[0]
	}
	if !isCommandMode {
		if err := NetProbe(proxy, netprobeAddress, netprobeTimeout); err != nil {
			return err
		}
		for _, listenAddrStr := range proxy.listenAddresses {
			proxy.addDNSListener(listenAddrStr)
		}
		for _, listenAddrStr := range proxy.localDoHListenAddresses {
			proxy.addLocalDoHListener(listenAddrStr)
		}
		if err := proxy.addSystemDListeners(); err != nil {
			return err
		}
	}
	// if 'userName' is set and we are the parent process drop privilege and exit
	if len(proxy.userName) > 0 && !proxy.child {
		proxy.dropPrivilege(proxy.userName, FileDescriptors)
		return errors.New(
			"Dropping privileges is not supporting on this operating system. Unset `user_name` in the configuration file",
		)
	}
	if !config.OfflineMode {
		if err := config.loadSources(proxy); err != nil {
			return err
		}
		if len(proxy.registeredServers) == 0 {
			return errors.New("No servers configured")
		}
	}
	if *flags.List || *flags.ListAll {
		if err := config.printRegisteredServers(proxy, *flags.JSONOutput); err != nil {
			return err
		}
		os.Exit(0)
	}
	if proxy.routes != nil && len(*proxy.routes) > 0 {
		hasSpecificRoutes := false
		for _, server := range proxy.registeredServers {
			if via, ok := (*proxy.routes)[server.name]; ok {
				if server.stamp.Proto != stamps.StampProtoTypeDNSCrypt &&
					server.stamp.Proto != stamps.StampProtoTypeODoHTarget {
					dlog.Errorf(
						"DNS anonymization is only supported with the DNSCrypt and ODoH protocols - Connections to [%v] cannot be anonymized",
						server.name,
					)
				} else {
					dlog.Noticef("Anonymized DNS: routing [%v] via %v", server.name, via)
				}
				hasSpecificRoutes = true
			}
		}
		if via, ok := (*proxy.routes)["*"]; ok {
			if hasSpecificRoutes {
				dlog.Noticef("Anonymized DNS: routing everything else via %v", via)
			} else {
				dlog.Noticef("Anonymized DNS: routing everything via %v", via)
			}
		}
	}
	if *flags.Check {
		dlog.Notice("Configuration successfully checked")
		os.Exit(0)
	}
	return nil
}

func (config *Config) printRegisteredServers(proxy *Proxy, jsonOutput bool) error {
	var summary []ServerSummary
	for _, registeredServer := range proxy.registeredServers {
		addrStr, port := registeredServer.stamp.ServerAddrStr, stamps.DefaultPort
		var hostAddr string
		hostAddr, port = ExtractHostAndPort(addrStr, port)
		addrs := make([]string, 0)
		if (registeredServer.stamp.Proto == stamps.StampProtoTypeDoH || registeredServer.stamp.Proto == stamps.StampProtoTypeODoHTarget) &&
			len(registeredServer.stamp.ProviderName) > 0 {
			providerName := registeredServer.stamp.ProviderName
			var host string
			host, port = ExtractHostAndPort(providerName, port)
			addrs = append(addrs, host)
		}
		if len(addrStr) > 0 {
			addrs = append(addrs, hostAddr)
		}
		serverSummary := ServerSummary{
			Name:        registeredServer.name,
			Proto:       registeredServer.stamp.Proto.String(),
			IPv6:        strings.HasPrefix(addrStr, "["),
			Ports:       []int{port},
			Addrs:       addrs,
			DNSSEC:      registeredServer.stamp.Props&stamps.ServerInformalPropertyDNSSEC != 0,
			NoLog:       registeredServer.stamp.Props&stamps.ServerInformalPropertyNoLog != 0,
			NoFilter:    registeredServer.stamp.Props&stamps.ServerInformalPropertyNoFilter != 0,
			Description: registeredServer.description,
			Stamp:       registeredServer.stamp.String(),
		}
		if jsonOutput {
			summary = append(summary, serverSummary)
		} else {
			fmt.Println(serverSummary.Name)
		}
	}
	if jsonOutput {
		jsonStr, err := json.MarshalIndent(summary, "", " ")
		if err != nil {
			return err
		}
		fmt.Print(string(jsonStr))
	}
	return nil
}

func (config *Config) loadSources(proxy *Proxy) error {
	for cfgSourceName, cfgSource_ := range config.SourcesConfig {
		cfgSource := cfgSource_
		rand.Shuffle(len(cfgSource.URLs), func(i, j int) {
			cfgSource.URLs[i], cfgSource.URLs[j] = cfgSource.URLs[j], cfgSource.URLs[i]
		})
		if err := config.loadSource(proxy, cfgSourceName, &cfgSource); err != nil {
			return err
		}
	}
	gotNewRegisteredServers, gotNewRegisteredRelays := false, false
	for name, config := range config.StaticsConfig {
		if stamp, err := stamps.NewServerStampFromString(config.Stamp); err == nil {
			if stamp.Proto == stamps.StampProtoTypeDNSCryptRelay || stamp.Proto == stamps.StampProtoTypeODoHRelay {
				dlog.Debugf("Adding [%s] to the set of available static relays", name)
				registeredServer := RegisteredServer{name: name, stamp: stamp, description: "static relay"}
				proxy.registeredRelays = append(proxy.registeredRelays, registeredServer)
				gotNewRegisteredRelays = true
			}
		}
	}
	if len(config.ServerNames) == 0 {
		for serverName := range config.StaticsConfig {
			config.ServerNames = append(config.ServerNames, serverName)
		}
	}
	for _, serverName := range config.ServerNames {
		staticConfig, ok := config.StaticsConfig[serverName]
		if !ok {
			continue
		}
		if len(staticConfig.Stamp) == 0 {
			return fmt.Errorf("Missing stamp for the static [%s] definition", serverName)
		}
		stamp, err := stamps.NewServerStampFromString(staticConfig.Stamp)
		if err != nil {
			return fmt.Errorf("Stamp error for the static [%s] definition: [%v]", serverName, err)
		}
		proxy.registeredServers = append(proxy.registeredServers, RegisteredServer{name: serverName, stamp: stamp})
		gotNewRegisteredServers = true
	}
	if err := proxy.updateRegisteredServers(gotNewRegisteredServers, gotNewRegisteredRelays); err != nil {
		return err
	}
	rs1 := proxy.registeredServers
	rs2 := proxy.serversInfo.registeredServers
	rand.Shuffle(len(rs1), func(i, j int) {
		rs1[i], rs1[j] = rs1[j], rs1[i]
	})
	rand.Shuffle(len(rs2), func(i, j int) {
		rs2[i], rs2[j] = rs2[j], rs2[i]
	})
	return nil
}

func (config *Config) loadSource(proxy *Proxy, cfgSourceName string, cfgSource *SourceConfig) error {
	if len(cfgSource.URLs) == 0 {
		if len(cfgSource.URL) == 0 {
			dlog.Debugf("Missing URLs for source [%s]", cfgSourceName)
		} else {
			cfgSource.URLs = []string{cfgSource.URL}
		}
	}
	if cfgSource.MinisignKeyStr == "" {
		return fmt.Errorf("Missing Minisign key for source [%s]", cfgSourceName)
	}
	if cfgSource.CacheFile == "" {
		return fmt.Errorf("Missing cache file for source [%s]", cfgSourceName)
	}
	if cfgSource.FormatStr == "" {
		cfgSource.FormatStr = "v2"
	}
<<<<<<< HEAD
	if cfgSource.RefreshDelay < 24 {
		cfgSource.RefreshDelay = 24
	} else if cfgSource.RefreshDelay > 168 {
		cfgSource.RefreshDelay = 168
=======
	if cfgSource.RefreshDelay <= 0 {
		cfgSource.RefreshDelay = 72
>>>>>>> 1b65fe62
	}
	cfgSource.RefreshDelay = Min(168, Max(24, cfgSource.RefreshDelay))
	source, err := NewSource(
		cfgSourceName,
		proxy.xTransport,
		cfgSource.URLs,
		cfgSource.MinisignKeyStr,
		cfgSource.CacheFile,
		cfgSource.FormatStr,
		time.Duration(cfgSource.RefreshDelay)*time.Hour,
		cfgSource.Prefix,
	)
	if err != nil {
		dlog.Criticalf("Unable to retrieve source [%s]: [%s]", cfgSourceName, err)
		return err
	}
	proxy.sources = append(proxy.sources, source)
	return nil
}

func includesName(names []string, name string) bool {
	for _, found := range names {
		if strings.EqualFold(found, name) {
			return true
		}
	}
	return false
}

func cdFileDir(fileName string) error {
	return os.Chdir(filepath.Dir(fileName))
}

func cdLocal() {
	exeFileName, err := os.Executable()
	if err != nil {
		dlog.Warnf(
			"Unable to determine the executable directory: [%s] -- You will need to specify absolute paths in the configuration file",
			err,
		)
	} else if err := os.Chdir(filepath.Dir(exeFileName)); err != nil {
		dlog.Warnf("Unable to change working directory to [%s]: %s", exeFileName, err)
	}
}

func isIPAndPort(addrStr string) error {
	host, port := ExtractHostAndPort(addrStr, -1)
	if ip := ParseIP(host); ip == nil {
		return fmt.Errorf("Host does not parse as IP '%s'", addrStr)
	} else if port == -1 {
		return fmt.Errorf("Port missing '%s'", addrStr)
	} else if _, err := strconv.ParseUint(strconv.Itoa(port), 10, 16); err != nil {
		return fmt.Errorf("Port does not parse '%s' [%v]", addrStr, err)
	}
	return nil
}<|MERGE_RESOLUTION|>--- conflicted
+++ resolved
@@ -895,15 +895,8 @@
 	if cfgSource.FormatStr == "" {
 		cfgSource.FormatStr = "v2"
 	}
-<<<<<<< HEAD
-	if cfgSource.RefreshDelay < 24 {
-		cfgSource.RefreshDelay = 24
-	} else if cfgSource.RefreshDelay > 168 {
-		cfgSource.RefreshDelay = 168
-=======
 	if cfgSource.RefreshDelay <= 0 {
 		cfgSource.RefreshDelay = 72
->>>>>>> 1b65fe62
 	}
 	cfgSource.RefreshDelay = Min(168, Max(24, cfgSource.RefreshDelay))
 	source, err := NewSource(
