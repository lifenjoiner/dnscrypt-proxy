--- conflicted
+++ resolved
@@ -53,21 +53,16 @@
 		var servers []string
 		for _, server := range strings.Split(serversStr, ",") {
 			server = strings.TrimSpace(server)
-<<<<<<< HEAD
 			server = strings.TrimPrefix(server, "[")
 			server = strings.TrimSuffix(server, "]")
-			if ip := net.ParseIP(server); ip != nil {
+			if server == "$DHCPDNS" {
+				hasVar = true
+			} else if ip := net.ParseIP(server); ip != nil {
 				if ip.To4() != nil {
 					server = fmt.Sprintf("%s:%d", server, 53)
 				} else {
 					server = fmt.Sprintf("[%s]:%d", server, 53)
 				}
-=======
-			if server == "$DHCPDNS" {
-				hasVar = true
-			} else if net.ParseIP(server) != nil {
-				server = fmt.Sprintf("%s:%d", server, 53)
->>>>>>> e3e5b424
 			}
 			dlog.Infof("Forwarding [%s] to %s", domain, server)
 			servers = append(servers, server)
