--- conflicted
+++ resolved
@@ -30,15 +30,9 @@
 }
 
 type PluginForward struct {
-<<<<<<< HEAD
-	forwardMap      []PluginForwardEntry
-	dhcpdns         []*dhcpdns.Detector
-	dhcpdnsFallback []string
-=======
 	forwardMap         []PluginForwardEntry
 	bootstrapResolvers []string
 	dhcpdns            []*dhcpdns.Detector
->>>>>>> ce8c5e28
 }
 
 func (plugin *PluginForward) Name() string {
@@ -60,7 +54,6 @@
 	if err != nil {
 		return err
 	}
-	hasVar := false
 	for lineNo, line := range strings.Split(lines, "\n") {
 		line = TrimAndStripInlineComments(line)
 		if len(line) == 0 {
@@ -84,15 +77,6 @@
 		var sequence []SearchSequenceItem
 		for _, server := range strings.Split(serversStr, ",") {
 			server = strings.TrimSpace(server)
-<<<<<<< HEAD
-			server = strings.TrimPrefix(server, "[")
-			server = strings.TrimSuffix(server, "]")
-			if server == "$DHCPDNS" {
-				hasVar = true
-			} else if ip := net.ParseIP(server); ip != nil {
-				if ip.To4() != nil {
-					server = fmt.Sprintf("%s:%d", server, 53)
-=======
 			switch server {
 			case "$BOOTSTRAP":
 				if len(plugin.bootstrapResolvers) == 0 {
@@ -116,7 +100,7 @@
 				}
 				requiresDHCP = true
 			default:
-				if strings.HasPrefix(server, "$") {
+				if strings.HasPrefix(server, "$") && !strings.HasPrefix(server, "$.") {
 					dlog.Criticalf("Unknown keyword [%s] at line %d", server, 1+lineNo)
 					continue
 				}
@@ -137,7 +121,6 @@
 				}
 				if idxServers == -1 {
 					sequence = append(sequence, SearchSequenceItem{typ: Explicit, servers: []string{server}})
->>>>>>> ce8c5e28
 				} else {
 					sequence[idxServers].servers = append(sequence[idxServers].servers, server)
 				}
@@ -173,19 +156,6 @@
 			domain:   domain,
 			sequence: sequence,
 		})
-	}
-	if hasVar {
-		if proxy.SourceIPv6 {
-			d6 := &dhcpdns.Detector{RemoteIPPort: "[2001:4860:4860::8888]:80"}
-			go d6.Serve(9, 10)
-			plugin.dhcpdns = append(plugin.dhcpdns, d6)
-		}
-		if proxy.SourceIPv4 {
-			d4 := &dhcpdns.Detector{RemoteIPPort: "8.8.8.8:80"}
-			go d4.Serve(9, 10)
-			plugin.dhcpdns = append(plugin.dhcpdns, d4)
-		}
-		plugin.dhcpdnsFallback = proxy.xTransport.bootstrapResolvers
 	}
 	return nil
 }
@@ -217,37 +187,6 @@
 	if len(sequence) == 0 {
 		return nil
 	}
-<<<<<<< HEAD
-	server := servers[rand.Intn(len(servers))]
-	if server[:2] == "$." {
-		pluginsState.serverName = server
-		return nil
-	} else if server == "$DHCPDNS" {
-		for _, dhcpdns := range plugin.dhcpdns {
-			n, ip, DNS, err := dhcpdns.Status()
-			maxFail := 9
-			if err != nil && ip != "" && n > maxFail {
-				DNS = nil
-			}
-			if len(DNS) > 0 {
-				server = net.JoinHostPort(DNS[rand.Intn(len(DNS))].String(), "53")
-				break
-			}
-		}
-		if server == "$DHCPDNS" {
-			dlog.Noticef("$DHCPDNS han't been solved, forward to one of bootstrap_resolvers")
-			server = plugin.dhcpdnsFallback[rand.Intn(len(plugin.dhcpdnsFallback))]
-		}
-	}
-	pluginsState.serverName = server
-	client := dns.Client{Net: pluginsState.serverProto, Timeout: pluginsState.timeout}
-	respMsg, _, err := client.Exchange(msg, server)
-	if err != nil {
-		return err
-	}
-	if respMsg.Truncated {
-		client.Net = "tcp"
-=======
 	var err error
 	var respMsg *dns.Msg
 	tries := 4
@@ -280,6 +219,9 @@
 		if len(server) == 0 {
 			continue
 		}
+		if strings.HasPrefix(server, "$.") {
+			return nil
+		}
 
 		if tries == 0 {
 			break
@@ -287,7 +229,6 @@
 		tries--
 		dlog.Debugf("Forwarding [%s] to [%s]", qName, server)
 		client := dns.Client{Net: pluginsState.serverProto, Timeout: pluginsState.timeout}
->>>>>>> ce8c5e28
 		respMsg, _, err = client.Exchange(msg, server)
 		if err != nil {
 			continue
