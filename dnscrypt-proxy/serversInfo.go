package main

import (
	crypto_rand "crypto/rand"
	"crypto/sha256"
	"encoding/hex"
	"errors"
	"fmt"
	"math/bits"
	"math/rand"
	"net"
	"net/url"
	"sort"
	"strings"
	"sync"
	"time"

	"github.com/VividCortex/ewma"
	"github.com/jedisct1/dlog"
	clocksmith "github.com/jedisct1/go-clocksmith"
	stamps "github.com/jedisct1/go-dnsstamps"
	"github.com/miekg/dns"
	"golang.org/x/crypto/ed25519"
)

const (
	RTTEwmaDecay = 10.0
)

type RegisteredServer struct {
	name        string
	stamp       stamps.ServerStamp
	description string
}

type ServerBugs struct {
	fragmentsBlocked bool
}

type DOHClientCreds struct {
	clientCert string
	clientKey  string
	rootCA     string
}

type ServerInfo struct {
	DOHClientCreds     DOHClientCreds
	lastActionTS       time.Time
	rtt                ewma.MovingAverage
	Name               string
	HostName           string
	UDPAddr            *net.UDPAddr
	TCPAddr            *net.TCPAddr
	Relay              *Relay
	URL                *url.URL
	initialRtt         int
	Timeout            time.Duration
	CryptoConstruction CryptoConstruction
	ServerPk           [32]byte
	SharedKey          [32]byte
	MagicQuery         [8]byte
	knownBugs          ServerBugs
	Proto              stamps.StampProtoType
	useGet             bool
	odohTargetConfigs  []ODoHTargetConfig

	// WP2 strategy fields
	totalQueries   uint64    // Total queries sent to this server
	failedQueries  uint64    // Failed queries count
	lastUpdateTime time.Time // Last time metrics were updated
}

type LBStrategy interface {
	getCandidate(serversCount int) int
	getActiveCount(serversCount int) int
}

type LBStrategyP2 struct{}

func (LBStrategyP2) getCandidate(serversCount int) int {
	return rand.Intn(Min(serversCount, 2))
}

func (LBStrategyP2) getActiveCount(serversCount int) int {
	return Min(serversCount, 2)
}

type LBStrategyPN struct{ n int }

func (s LBStrategyPN) getCandidate(serversCount int) int {
	return rand.Intn(Min(serversCount, s.n))
}

func (s LBStrategyPN) getActiveCount(serversCount int) int {
	return Min(serversCount, s.n)
}

type LBStrategyPH struct{}

func (LBStrategyPH) getCandidate(serversCount int) int {
	return rand.Intn(Max(Min(serversCount, 2), serversCount/2))
}

func (LBStrategyPH) getActiveCount(serversCount int) int {
	return Max(Min(serversCount, 2), serversCount/2)
}

type LBStrategyFirst struct{}

func (LBStrategyFirst) getCandidate(int) int {
	return 0
}

func (LBStrategyFirst) getActiveCount(int) int {
	return 1
}

type LBStrategyRandom struct{}

func (LBStrategyRandom) getCandidate(serversCount int) int {
	return rand.Intn(serversCount)
}

func (LBStrategyRandom) getActiveCount(serversCount int) int {
	return serversCount
}

type LBStrategyWP2 struct{}

func (LBStrategyWP2) getCandidate(serversCount int) int {
	// This function is not used for WP2 - getWeightedCandidate is used instead
	// But we need to implement it to satisfy the LBStrategy interface
	if serversCount <= 1 {
		return 0
	}
	return rand.Intn(serversCount)
}

func (LBStrategyWP2) getActiveCount(serversCount int) int {
	return serversCount // All servers are considered active for WP2
}

var DefaultLBStrategy = LBStrategyWP2{}

type DNSCryptRelay struct {
	RelayUDPAddr *net.UDPAddr
	RelayTCPAddr *net.TCPAddr
}

type ODoHRelay struct {
	URL *url.URL
}

type Relay struct {
	Proto    stamps.StampProtoType
	Dnscrypt *DNSCryptRelay
	ODoH     *ODoHRelay
}

type ServersInfo struct {
	sync.RWMutex
	inner             []*ServerInfo
	registeredServers []RegisteredServer
	registeredRelays  []RegisteredServer
	lbStrategy        LBStrategy
	lbEstimator       bool
	gotNewServers     bool
}

func NewServersInfo() ServersInfo {
	return ServersInfo{
		lbStrategy:        DefaultLBStrategy,
		lbEstimator:       true,
		registeredServers: make([]RegisteredServer, 0),
		registeredRelays:  make([]RegisteredServer, 0),
	}
}

func (serversInfo *ServersInfo) registerServer(name string, stamp stamps.ServerStamp) {
	newRegisteredServer := RegisteredServer{name: name, stamp: stamp}
	serversInfo.Lock()
	defer serversInfo.Unlock()
	for i, oldRegisteredServer := range serversInfo.registeredServers {
		if oldRegisteredServer.name == name {
			serversInfo.registeredServers[i] = newRegisteredServer
			return
		}
	}
	serversInfo.registeredServers = append(serversInfo.registeredServers, newRegisteredServer)
}

func (serversInfo *ServersInfo) registerRelay(name string, stamp stamps.ServerStamp) {
	newRegisteredServer := RegisteredServer{name: name, stamp: stamp}
	serversInfo.Lock()
	defer serversInfo.Unlock()
	for i, oldRegisteredServer := range serversInfo.registeredRelays {
		if oldRegisteredServer.name == name {
			serversInfo.registeredRelays[i] = newRegisteredServer
			return
		}
	}
	serversInfo.registeredRelays = append(serversInfo.registeredRelays, newRegisteredServer)
}

func (serversInfo *ServersInfo) setGotNewServers(value bool) {
	serversInfo.Lock()
	serversInfo.gotNewServers = value
	serversInfo.Unlock()
}

func (serversInfo *ServersInfo) getGotNewServers() bool {
	serversInfo.RLock()
	value := serversInfo.gotNewServers
	serversInfo.RUnlock()
	return value
}

func (serversInfo *ServersInfo) refreshServer(proxy *Proxy, name string, stamp stamps.ServerStamp) error {
	serversInfo.RLock()
	isNew := true
	for _, oldServer := range serversInfo.inner {
		if oldServer.Name == name {
			isNew = false
			break
		}
	}
	serversInfo.RUnlock()
	newServer, err := fetchServerInfo(proxy, name, stamp, isNew)
	if err != nil {
		return err
	}
	if name != newServer.Name {
		dlog.Fatalf("[%s] != [%s]", name, newServer.Name)
	}
	newServer.rtt = ewma.NewMovingAverage(RTTEwmaDecay)
	newServer.rtt.Set(float64(newServer.initialRtt))
	isNew = true
	serversInfo.Lock()
	for i, oldServer := range serversInfo.inner {
		if oldServer.Name == name {
			serversInfo.inner[i] = &newServer
			isNew = false
			break
		}
	}
	serversInfo.Unlock()
	if isNew {
		serversInfo.Lock()
		serversInfo.inner = append(serversInfo.inner, &newServer)
		serversInfo.Unlock()
		proxy.serversInfo.registerServer(name, stamp)
	}

	return nil
}

func (serversInfo *ServersInfo) refresh(proxy *Proxy) (int, error) {
	dlog.Debug("Refreshing certificates")
	serversInfo.RLock()
	// Appending registeredServers slice from sources may allocate new memory.
	serversCount := len(serversInfo.registeredServers)
	registeredServers := make([]RegisteredServer, serversCount)
	copy(registeredServers, serversInfo.registeredServers)
	if serversInfo.gotNewServers {
		serversInfo.gotNewServers = false
	}
	serversInfo.RUnlock()
	countChannel := make(chan struct{}, proxy.certRefreshConcurrency)
	errorChannel := make(chan error, serversCount)
	for i := range registeredServers {
		countChannel <- struct{}{}
		go func(registeredServer *RegisteredServer) {
			err := serversInfo.refreshServer(proxy, registeredServer.name, registeredServer.stamp)
			if err == nil {
				proxy.xTransport.internalResolverReady = true
			}
			errorChannel <- err
			<-countChannel
		}(&registeredServers[i])
		if serversInfo.getGotNewServers() {
			dlog.Notice("Got new servers, will skip remaining and start new refreshing")
			serversCount = i + 1
			break
		}
	}
	liveServers := 0
	var err error
	for i := 0; i < serversCount; i++ {
		err = <-errorChannel
		if err == nil {
			liveServers++
		}
	}
	if liveServers > 0 {
		err = nil
	}
	serversInfo.Lock()
	sort.SliceStable(serversInfo.inner, func(i, j int) bool {
		return serversInfo.inner[i].initialRtt < serversInfo.inner[j].initialRtt
	})
	inner := serversInfo.inner
	innerLen := len(inner)
	if innerLen > 1 {
		dlog.Notice("Sorted latencies:")
		for i := 0; i < innerLen; i++ {
			dlog.Noticef("- %5dms %s", inner[i].initialRtt, inner[i].Name)
		}
	}
	if innerLen > 0 {
		dlog.Noticef("Server with the lowest initial latency: %s (rtt: %dms)", inner[0].Name, inner[0].initialRtt)
	}
	serversInfo.Unlock()
	return liveServers, err
}

func (serversInfo *ServersInfo) estimatorUpdate(currentActive int) {
	// serversInfo.RWMutex is assumed to be Locked
	serversCount := len(serversInfo.inner)
	activeCount := serversInfo.lbStrategy.getActiveCount(serversCount)
	if activeCount == serversCount {
		return
	}
	candidate := rand.Intn(serversCount-activeCount) + activeCount
	candidateRtt, currentActiveRtt := serversInfo.inner[candidate].rtt.Value(), serversInfo.inner[currentActive].rtt.Value()
	if currentActiveRtt < 0 {
		currentActiveRtt = candidateRtt
		serversInfo.inner[currentActive].rtt.Set(currentActiveRtt)
		return
	}
	partialSort := false
	if candidateRtt < currentActiveRtt {
		serversInfo.inner[candidate], serversInfo.inner[currentActive] = serversInfo.inner[currentActive], serversInfo.inner[candidate]
		dlog.Debugf(
			"New preferred candidate: %s (RTT: %d vs previous: %d)",
			serversInfo.inner[currentActive].Name,
			int(candidateRtt),
			int(currentActiveRtt),
		)
		partialSort = true
	} else if candidateRtt > 0 && candidateRtt >= (serversInfo.inner[0].rtt.Value()+serversInfo.inner[activeCount-1].rtt.Value())/2.0*4.0 {
		if time.Since(serversInfo.inner[candidate].lastActionTS) > time.Duration(1*time.Minute) {
			serversInfo.inner[candidate].rtt.Add(candidateRtt / 2.0)
			dlog.Debugf(
				"Giving a new chance to candidate [%s], lowering its RTT from %d to %d (best: %d)",
				serversInfo.inner[candidate].Name,
				int(candidateRtt),
				int(serversInfo.inner[candidate].rtt.Value()),
				int(serversInfo.inner[0].rtt.Value()),
			)
			partialSort = true
		}
	}
	if partialSort {
		for i := 1; i < serversCount; i++ {
			if serversInfo.inner[i-1].rtt.Value() > serversInfo.inner[i].rtt.Value() {
				serversInfo.inner[i-1], serversInfo.inner[i] = serversInfo.inner[i], serversInfo.inner[i-1]
			}
		}
	}
}

func (serversInfo *ServersInfo) getOne() *ServerInfo {
	serversInfo.Lock()
	serversCount := len(serversInfo.inner)
	if serversCount <= 0 {
		serversInfo.Unlock()
		return nil
	}

	var candidate int

	// Check if using WP2 strategy
	if _, isWP2 := serversInfo.lbStrategy.(LBStrategyWP2); isWP2 {
		candidate = serversInfo.getWeightedCandidate(serversCount)
	} else {
		candidate = serversInfo.lbStrategy.getCandidate(serversCount)
		if serversInfo.lbEstimator {
			serversInfo.estimatorUpdate(candidate)
		}
	}

	serverInfo := serversInfo.inner[candidate]
	dlog.Debugf("Using candidate [%s] RTT: %d Score: %.3f",
		serverInfo.Name,
		int(serverInfo.rtt.Value()),
		serversInfo.calculateServerScore(serverInfo))
	serversInfo.Unlock()

	return serverInfo
}

<<<<<<< HEAD
func (serversInfo *ServersInfo) getByName(name string) *ServerInfo {
	serversInfo.RLock()
	var serverInfo *ServerInfo
	for _, serverInfo2 := range serversInfo.inner {
		if serverInfo2.Name == name {
			serverInfo = serverInfo2
			break
		}
	}
	if serverInfo != nil {
		dlog.Debugf("Using server [%s] RTT: %d", serverInfo.Name, int(serverInfo.rtt.Value()))
	}
	serversInfo.RUnlock()

	return serverInfo
=======
// getWeightedCandidate implements the WP2 algorithm
func (serversInfo *ServersInfo) getWeightedCandidate(serversCount int) int {
	if serversCount <= 1 {
		return 0
	}

	// Select two random servers
	first := rand.Intn(serversCount)
	second := rand.Intn(serversCount)

	// Ensure we have two different servers
	for second == first {
		second = rand.Intn(serversCount)
	}

	server1 := serversInfo.inner[first]
	server2 := serversInfo.inner[second]

	// Calculate weighted scores
	score1 := serversInfo.calculateServerScore(server1)
	score2 := serversInfo.calculateServerScore(server2)

	// Select the better performing server with small randomization
	if score1 > score2 {
		return first
	} else if score2 > score1 {
		return second
	} else {
		// Tie-breaker: random selection
		if rand.Float64() < 0.5 {
			return first
		}
		return second
	}
}

// calculateServerScore computes a performance score for server selection
func (serversInfo *ServersInfo) calculateServerScore(server *ServerInfo) float64 {
	// Base score from RTT (lower RTT = higher score)
	rtt := server.rtt.Value()
	if rtt <= 0 {
		rtt = 1000 // Default high RTT for servers without data
	}

	// Normalize RTT to a 0-1 scale (1000ms max)
	rttScore := 1.0 - (rtt / 1000.0)
	if rttScore < 0.0 {
		rttScore = 0.0
	}

	// Success rate score
	successRate := 1.0 // Default to perfect success rate
	if server.totalQueries > 0 {
		successRate = float64(server.totalQueries-server.failedQueries) / float64(server.totalQueries)
	}

	// Combine scores (RTT weighted 70%, success rate 30%)
	finalScore := (rttScore * 0.7) + (successRate * 0.3)

	return finalScore
}

// updateServerStats updates server statistics after each query
func (serversInfo *ServersInfo) updateServerStats(serverName string, success bool) {
	serversInfo.Lock()
	defer serversInfo.Unlock()

	for _, server := range serversInfo.inner {
		if server.Name == serverName {
			server.totalQueries++
			if !success {
				server.failedQueries++
			}
			server.lastUpdateTime = time.Now()

			// Reset counters periodically to prevent overflow and adapt to changes
			if server.totalQueries > 10000 {
				server.totalQueries = server.totalQueries / 2
				server.failedQueries = server.failedQueries / 2
			}
			break
		}
	}
}

// logWP2Stats logs WP2 performance statistics for debugging
func (serversInfo *ServersInfo) logWP2Stats() {
	if _, isWP2 := serversInfo.lbStrategy.(LBStrategyWP2); !isWP2 {
		return
	}

	serversInfo.RLock()
	defer serversInfo.RUnlock()

	dlog.Debug("WP2 Strategy Server Statistics:")
	for i, server := range serversInfo.inner {
		score := serversInfo.calculateServerScore(server)
		successRate := 1.0
		if server.totalQueries > 0 {
			successRate = float64(server.totalQueries-server.failedQueries) / float64(server.totalQueries)
		}

		dlog.Debugf("[%d] %s: RTT=%dms, Score=%.3f, Success=%.2f%%, Queries=%d",
			i, server.Name, int(server.rtt.Value()), score, successRate*100, server.totalQueries)
	}
>>>>>>> 00914a4e
}

func fetchServerInfo(proxy *Proxy, name string, stamp stamps.ServerStamp, isNew bool) (ServerInfo, error) {
	if stamp.Proto == stamps.StampProtoTypeDNSCrypt {
		return fetchDNSCryptServerInfo(proxy, name, stamp, isNew)
	} else if stamp.Proto == stamps.StampProtoTypeDoH {
		return fetchDoHServerInfo(proxy, name, stamp, isNew)
	} else if stamp.Proto == stamps.StampProtoTypeODoHTarget {
		return fetchODoHTargetInfo(proxy, name, stamp, isNew)
	}
	return ServerInfo{}, fmt.Errorf("Unsupported protocol for [%s]: [%s]", name, stamp.Proto.String())
}

func findFarthestRoute(proxy *Proxy, name string, relayStamps []stamps.ServerStamp) *stamps.ServerStamp {
	serverIdx := -1
	proxy.serversInfo.RLock()
	for i, registeredServer := range proxy.serversInfo.registeredServers {
		if registeredServer.name == name {
			serverIdx = i
			break
		}
	}
	if serverIdx < 0 {
		proxy.serversInfo.RUnlock()
		return nil
	}
	server := proxy.serversInfo.registeredServers[serverIdx]
	proxy.serversInfo.RUnlock()

	// Fall back to random relays until the logic is implemented for non-DNSCrypt relays
	if server.stamp.Proto == stamps.StampProtoTypeODoHTarget {
		candidates := make([]int, 0)
		for relayIdx, relayStamp := range relayStamps {
			if relayStamp.Proto != stamps.StampProtoTypeODoHRelay {
				continue
			}
			candidates = append(candidates, relayIdx)
		}
		return &relayStamps[candidates[rand.Intn(len(candidates))]]
	} else if server.stamp.Proto != stamps.StampProtoTypeDNSCrypt {
		return nil
	}

	// Anonymized DNSCrypt relays
	serverAddrStr, _ := ExtractHostAndPort(server.stamp.ServerAddrStr, 443)
	serverAddr := net.ParseIP(serverAddrStr)
	if serverAddr == nil {
		return nil
	}
	if len(proxy.serversInfo.registeredRelays) == 0 {
		return nil
	}
	bestRelayIdxs := make([]int, 0)
	bestRelaySamePrefixBits := 128
	for relayIdx, relayStamp := range relayStamps {
		if relayStamp.Proto != stamps.StampProtoTypeDNSCryptRelay {
			continue
		}
		relayAddrStr, _ := ExtractHostAndPort(relayStamp.ServerAddrStr, 443)
		relayAddr := net.ParseIP(relayAddrStr)
		if relayAddr == nil {
			continue
		}
		relayIsIPv6 := relayAddr.To4() == nil
		if relayIsIPv6 != (serverAddr.To4() == nil) {
			continue
		}
		firstByte := 0
		if !relayIsIPv6 {
			firstByte = 12
		}
		samePrefixBits := 0
		for i := firstByte; i < 16; i++ {
			x := serverAddr[i] ^ relayAddr[i]
			samePrefixBits += bits.LeadingZeros8(x)
			if x != 0 {
				break
			}
		}
		if samePrefixBits <= bestRelaySamePrefixBits {
			bestRelaySamePrefixBits = samePrefixBits
			bestRelayIdxs = append(bestRelayIdxs, relayIdx)
		}
	}
	return &relayStamps[bestRelayIdxs[rand.Intn(len(bestRelayIdxs))]]
}

func relayProtoForServerProto(proto stamps.StampProtoType) (stamps.StampProtoType, error) {
	switch proto {
	case stamps.StampProtoTypeDNSCrypt:
		return stamps.StampProtoTypeDNSCryptRelay, nil
	case stamps.StampProtoTypeODoHTarget:
		return stamps.StampProtoTypeODoHRelay, nil
	default:
		return 0, errors.New("protocol cannot be anonymized")
	}
}

func route(proxy *Proxy, name string, serverProto stamps.StampProtoType) (*Relay, error) {
	routes := proxy.routes
	if routes == nil {
		return nil, nil
	}
	wildcard := false
	relayNames, ok := (*routes)[name]
	if !ok {
		wildcard = true
		relayNames, ok = (*routes)["*"]
	}
	if !ok || len(relayNames) == 0 {
		return nil, nil
	}

	relayProto, err := relayProtoForServerProto(serverProto)
	if err != nil {
		dlog.Errorf("Server [%v]'s protocol doesn't support anonymization", name)
		return nil, nil
	}
	relayStamps := make([]stamps.ServerStamp, 0)
	relayStampToName := make(map[string]string)
	for _, relayName := range relayNames {
		if relayStamp, err := stamps.NewServerStampFromString(relayName); err == nil {
			if relayStamp.Proto == relayProto {
				relayStamps = append(relayStamps, relayStamp)
				relayStampToName[relayStamp.String()] = relayName
			}
		} else if relayName == "*" {
			proxy.serversInfo.RLock()
			for _, registeredServer := range proxy.serversInfo.registeredRelays {
				if registeredServer.stamp.Proto == relayProto {
					relayStamps = append(relayStamps, registeredServer.stamp)
					relayStampToName[registeredServer.stamp.String()] = registeredServer.name
				}
			}
			proxy.serversInfo.RUnlock()
			wildcard = true
			break
		} else {
			proxy.serversInfo.RLock()
			for _, registeredServer := range proxy.serversInfo.registeredRelays {
				if registeredServer.name == relayName && registeredServer.stamp.Proto == relayProto {
					relayStamps = append(relayStamps, registeredServer.stamp)
					relayStampToName[registeredServer.stamp.String()] = relayName
					break
				}
			}
			proxy.serversInfo.RUnlock()
		}
	}
	if len(relayStamps) == 0 {
		err := fmt.Errorf("Non-existent relay set for server [%v]", name)
		return nil, err
	}
	var relayCandidateStamp *stamps.ServerStamp
	if !wildcard || len(relayStamps) == 1 {
		relayCandidateStamp = &relayStamps[rand.Intn(len(relayStamps))]
	} else {
		relayCandidateStamp = findFarthestRoute(proxy, name, relayStamps)
	}
	if relayCandidateStamp == nil {
		return nil, fmt.Errorf("No valid relay for server [%v]", name)
	}
	relayName := relayStampToName[relayCandidateStamp.String()]
	switch relayCandidateStamp.Proto {
	case stamps.StampProtoTypeDNSCrypt, stamps.StampProtoTypeDNSCryptRelay:
		relayUDPAddr, err := net.ResolveUDPAddr("udp", relayCandidateStamp.ServerAddrStr)
		if err != nil {
			return nil, err
		}
		relayTCPAddr, err := net.ResolveTCPAddr("tcp", relayCandidateStamp.ServerAddrStr)
		if err != nil {
			return nil, err
		}
		dlog.Noticef("Anonymizing queries for [%v] via [%v]", name, relayName)
		return &Relay{
			Proto:    stamps.StampProtoTypeDNSCryptRelay,
			Dnscrypt: &DNSCryptRelay{RelayUDPAddr: relayUDPAddr, RelayTCPAddr: relayTCPAddr},
		}, nil
	case stamps.StampProtoTypeODoHRelay:
		relayBaseURL, err := url.Parse(
			"https://" + url.PathEscape(relayCandidateStamp.ProviderName) + relayCandidateStamp.Path,
		)
		if err != nil {
			return nil, err
		}
		var relayURLforTarget *url.URL
		for _, server := range proxy.registeredServers {
			if server.name != name || server.stamp.Proto != stamps.StampProtoTypeODoHTarget {
				continue
			}
			qs := relayBaseURL.Query()
			qs.Add("targethost", server.stamp.ProviderName)
			qs.Add("targetpath", server.stamp.Path)
			tmp := *relayBaseURL
			tmp.RawQuery = qs.Encode()
			relayURLforTarget = &tmp
			break
		}
		if relayURLforTarget == nil {
			return nil, fmt.Errorf("Relay [%v] not found", relayName)
		}
		if len(relayCandidateStamp.ServerAddrStr) > 0 {
			ipOnly, _ := ExtractHostAndPort(relayCandidateStamp.ServerAddrStr, -1)
			if ip := ParseIP(ipOnly); ip != nil {
				host, _ := ExtractHostAndPort(relayCandidateStamp.ProviderName, -1)
				proxy.xTransport.saveCachedIP(host, ip, -1*time.Second)
			}
		}
		dlog.Noticef("Anonymizing queries for [%v] via [%v]", name, relayName)
		return &Relay{Proto: stamps.StampProtoTypeODoHRelay, ODoH: &ODoHRelay{
			URL: relayURLforTarget,
		}}, nil
	}
	return nil, fmt.Errorf("Invalid relay set for server [%v]", name)
}

func fetchDNSCryptServerInfo(proxy *Proxy, name string, stamp stamps.ServerStamp, isNew bool) (ServerInfo, error) {
	if len(stamp.ServerPk) != ed25519.PublicKeySize {
		serverPk, err := hex.DecodeString(strings.ReplaceAll(string(stamp.ServerPk), ":", ""))
		if err != nil || len(serverPk) != ed25519.PublicKeySize {
			dlog.Fatalf("Unsupported public key for [%s]: [%s]", name, stamp.ServerPk)
		}
		dlog.Warnf("Public key [%s] shouldn't be hex-encoded any more", string(stamp.ServerPk))
		stamp.ServerPk = serverPk
	}
	knownBugs := ServerBugs{}
	for _, buggyServerName := range proxy.serversBlockingFragments {
		if buggyServerName == name {
			knownBugs.fragmentsBlocked = true
			dlog.Infof("Known bug in [%v]: fragmented questions over UDP are blocked", name)
			break
		}
	}
	relay, err := route(proxy, name, stamp.Proto)
	if err != nil {
		return ServerInfo{}, err
	}
	var dnscryptRelay *DNSCryptRelay
	if relay != nil {
		dnscryptRelay = relay.Dnscrypt
	}
	certInfo, rtt, fragmentsBlocked, err := FetchCurrentDNSCryptCert(
		proxy,
		&name,
		proxy.mainProto,
		stamp.ServerPk,
		stamp.ServerAddrStr,
		stamp.ProviderName,
		isNew,
		dnscryptRelay,
		knownBugs,
	)
	if !knownBugs.fragmentsBlocked && fragmentsBlocked {
		dlog.Debugf("[%v] drops fragmented queries", name)
		knownBugs.fragmentsBlocked = true
	}
	if knownBugs.fragmentsBlocked && relay != nil && relay.Dnscrypt != nil {
		relay = nil
		if proxy.skipAnonIncompatibleResolvers {
			dlog.Infof("[%v] couldn't be reached anonymously, it will be ignored", name)
			return ServerInfo{}, errors.New("Resolver couldn't be reached anonymously")
		}
		dlog.Warnf("[%v] couldn't be reached anonymously", name)
	}
	if err != nil {
		return ServerInfo{}, err
	}
	remoteUDPAddr, err := net.ResolveUDPAddr("udp", stamp.ServerAddrStr)
	if err != nil {
		return ServerInfo{}, err
	}
	remoteTCPAddr, err := net.ResolveTCPAddr("tcp", stamp.ServerAddrStr)
	if err != nil {
		return ServerInfo{}, err
	}

	if certInfo.CryptoConstruction == XSalsa20Poly1305 {
		query := plainNXTestPacket(0xcafe)
		msg, _, _, err := DNSExchange(
			proxy,
			proxy.mainProto,
			&query,
			stamp.ServerAddrStr,
			dnscryptRelay,
			&name,
			false,
		)
		if err == nil && len(msg.Question) > 0 {
			question := msg.Question[0]
			if question.Qtype == query.Question[0].Qtype && strings.EqualFold(question.Name, query.Question[0].Name) {
				dlog.Debugf("[%s] also serves plaintext DNS", name)
				if msg.Id != 0xcafe {
					dlog.Infof("[%s] handling of DNS message identifiers is broken", name)
				}
				for _, rr := range msg.Answer {
					if rr.Header().Rrtype == dns.TypeA || rr.Header().Rrtype == dns.TypeAAAA {
						dlog.Warnf("[%s] may be a lying resolver -- skipping", name)
						return ServerInfo{}, fmt.Errorf("[%s] unexpected record: [%s]", name, rr.String())
					}
				}
				for _, rr := range msg.Extra {
					if rr.Header().Rrtype == dns.TypeTXT {
						dlog.Warnf("[%s] may be a dummy resolver -- skipping", name)
						txts := rr.(*dns.TXT).Txt
						cause := ""
						if len(txts) > 0 {
							cause = txts[0]
						}
						return ServerInfo{}, fmt.Errorf("[%s] unexpected record: [%s]", name, cause)
					}
				}
			}
		}
	}

	return ServerInfo{
		Proto:              stamps.StampProtoTypeDNSCrypt,
		MagicQuery:         certInfo.MagicQuery,
		ServerPk:           certInfo.ServerPk,
		SharedKey:          certInfo.SharedKey,
		CryptoConstruction: certInfo.CryptoConstruction,
		Name:               name,
		Timeout:            proxy.timeout,
		UDPAddr:            remoteUDPAddr,
		TCPAddr:            remoteTCPAddr,
		Relay:              relay,
		initialRtt:         rtt,
		knownBugs:          knownBugs,
	}, nil
}

func dohTestPacket(msgID uint16) []byte {
	msg := dns.Msg{}
	msg.SetQuestion(".", dns.TypeNS)
	msg.Id = msgID
	msg.MsgHdr.RecursionDesired = true
	msg.SetEdns0(uint16(MaxDNSPacketSize), false)
	ext := new(dns.EDNS0_PADDING)
	ext.Padding = make([]byte, 16)
	_, _ = crypto_rand.Read(ext.Padding)
	edns0 := msg.IsEdns0()
	edns0.Option = append(edns0.Option, ext)
	body, err := msg.Pack()
	if err != nil {
		dlog.Fatal(err)
	}
	return body
}

func dohNXTestPacket(msgID uint16) []byte {
	msg := dns.Msg{}
	qName := make([]byte, 16)
	charset := "abcdefghijklmnopqrstuvwxyz"
	for i := range qName {
		qName[i] = charset[rand.Intn(len(charset))]
	}
	msg.SetQuestion(string(qName)+".test.dnscrypt.", dns.TypeNS)
	msg.Id = msgID
	msg.MsgHdr.RecursionDesired = true
	msg.SetEdns0(uint16(MaxDNSPacketSize), false)
	ext := new(dns.EDNS0_PADDING)
	ext.Padding = make([]byte, 16)
	_, _ = crypto_rand.Read(ext.Padding)
	edns0 := msg.IsEdns0()
	edns0.Option = append(edns0.Option, ext)
	body, err := msg.Pack()
	if err != nil {
		dlog.Fatal(err)
	}
	return body
}

func plainNXTestPacket(msgID uint16) dns.Msg {
	msg := dns.Msg{}
	qName := make([]byte, 16)
	charset := "abcdefghijklmnopqrstuvwxyz"
	for i := range qName {
		qName[i] = charset[rand.Intn(len(charset))]
	}
	msg.SetQuestion(string(qName)+".test.dnscrypt.", dns.TypeNS)
	msg.Id = msgID
	msg.MsgHdr.RecursionDesired = true
	return msg
}

func fetchDoHServerInfo(proxy *Proxy, name string, stamp stamps.ServerStamp, isNew bool) (ServerInfo, error) {
	// If an IP has been provided, use it forever.
	// Or else, if the fallback server and the DoH server are operated
	// by the same entity, it could provide a unique IPv6 for each client
	// in order to fingerprint clients across multiple IP addresses.
	if len(stamp.ServerAddrStr) > 0 {
		ipOnly, _ := ExtractHostAndPort(stamp.ServerAddrStr, -1)
		if ip := ParseIP(ipOnly); ip != nil {
			host, _ := ExtractHostAndPort(stamp.ProviderName, -1)
			proxy.xTransport.saveCachedIP(host, ip, -1*time.Second)
		}
	}
	url := &url.URL{
		Scheme: "https",
		Host:   stamp.ProviderName,
		Path:   stamp.Path,
	}
	body := dohTestPacket(0xcafe)
	useGet := false
	if _, _, _, _, err := proxy.xTransport.DoHQuery(useGet, url, body, proxy.timeout); err != nil {
		useGet = true
		if _, _, _, _, err := proxy.xTransport.DoHQuery(useGet, url, body, proxy.timeout); err != nil {
			return ServerInfo{}, err
		}
		dlog.Debugf("Server [%s] doesn't appear to support POST; falling back to GET requests", name)
	}
	body = dohNXTestPacket(0xcafe)
	serverResponse, _, tls, rtt, err := proxy.xTransport.DoHQuery(useGet, url, body, proxy.timeout)
	if err != nil {
		dlog.Infof("[%s] [%s]: %v", name, url, err)
		return ServerInfo{}, err
	}
	if tls == nil || !tls.HandshakeComplete {
		return ServerInfo{}, errors.New("TLS handshake failed")
	}
	msg := dns.Msg{}
	if err := msg.Unpack(serverResponse); err != nil {
		dlog.Warnf("[%s]: %v", name, err)
		return ServerInfo{}, err
	}
	if msg.Rcode != dns.RcodeNameError {
		return ServerInfo{}, fmt.Errorf("[%s] may be a lying resolver -- skipping", name)
	}
	protocol := tls.NegotiatedProtocol
	if len(protocol) == 0 {
		protocol = "http/1.x"
	}
	if strings.HasPrefix(protocol, "http/1.") {
		dlog.Warnf("[%s] does not support HTTP/2 nor HTTP/3", name)
	}
	dlog.Infof("[%s] TLS version: %x - Protocol: %v - Cipher suite: %v", name, tls.Version, protocol, tls.CipherSuite)
	showCerts := proxy.showCerts
	found := false
	var wantedHash [32]byte
	for _, cert := range tls.PeerCertificates {
		h := sha256.Sum256(cert.RawTBSCertificate)
		if showCerts {
			dlog.Noticef("Advertised cert: [%s] [%x]", cert.Subject, h)
		} else {
			dlog.Debugf("Advertised cert: [%s] [%x]", cert.Subject, h)
		}
		for _, hash := range stamp.Hashes {
			if len(hash) == len(wantedHash) {
				copy(wantedHash[:], hash)
				if h == wantedHash {
					found = true
					break
				}
			}
		}
		if found {
			break
		}
	}
	if !found && len(stamp.Hashes) > 0 {
		dlog.Criticalf("[%s] Certificate hash [%x] not found", name, wantedHash)
		return ServerInfo{}, fmt.Errorf("Certificate hash not found")
	}
	if len(serverResponse) < MinDNSPacketSize || len(serverResponse) > MaxDNSPacketSize ||
		serverResponse[0] != 0xca || serverResponse[1] != 0xfe || serverResponse[4] != 0x00 || serverResponse[5] != 0x01 {
		dlog.Info("Webserver returned an unexpected response")
		return ServerInfo{}, errors.New("Webserver returned an unexpected response")
	}
	xrtt := int(rtt.Nanoseconds() / 1000000)
	if isNew {
		dlog.Noticef("[%s] OK (DoH) - rtt: %dms", name, xrtt)
	} else {
		dlog.Infof("[%s] OK (DoH) - rtt: %dms", name, xrtt)
	}
	return ServerInfo{
		Proto:      stamps.StampProtoTypeDoH,
		Name:       name,
		Timeout:    proxy.timeout,
		URL:        url,
		HostName:   stamp.ProviderName,
		initialRtt: xrtt,
		useGet:     useGet,
	}, nil
}

func fetchTargetConfigsFromWellKnown(proxy *Proxy, url *url.URL) ([]ODoHTargetConfig, error) {
	bin, statusCode, _, _, err := proxy.xTransport.Get(url, "application/binary", 0)
	if err != nil {
		return nil, err
	}
	if statusCode < 200 || statusCode >= 300 {
		return nil, fmt.Errorf("HTTP status code was %v", statusCode)
	}
	return parseODoHTargetConfigs(bin)
}

func _fetchODoHTargetInfo(proxy *Proxy, name string, stamp stamps.ServerStamp, isNew bool) (ServerInfo, error) {
	configURL := &url.URL{Scheme: "https", Host: stamp.ProviderName, Path: "/.well-known/odohconfigs"}
	odohTargetConfigs, err := fetchTargetConfigsFromWellKnown(proxy, configURL)
	if err != nil {
		dlog.Debug(configURL)
		return ServerInfo{}, fmt.Errorf("[%s] didn't return an ODoH configuration - [%v]", name, err)
	} else if len(odohTargetConfigs) == 0 {
		dlog.Debug(configURL)
		return ServerInfo{}, fmt.Errorf("[%s] has an empty ODoH configuration", name)
	}

	relay, err := route(proxy, name, stamp.Proto)
	if err != nil {
		return ServerInfo{}, err
	}

	if relay == nil {
		dlog.Criticalf(
			"No relay defined for [%v] - Configuring a relay is required for ODoH servers (see the `[anonymized_dns]` section)",
			name,
		)
		return ServerInfo{}, errors.New("No ODoH relay")
	} else {
		if relay.ODoH == nil {
			dlog.Criticalf("Wrong relay type defined for [%v] - ODoH servers require an ODoH relay", name)
			return ServerInfo{}, errors.New("Wrong ODoH relay type")
		}
	}

	dlog.Debugf("Pausing after ODoH configuration retrieval")
	delay := time.Duration(rand.Intn(5*1000)) * time.Millisecond
	clocksmith.Sleep(time.Duration(delay))
	dlog.Debugf("Pausing done")

	targetURL := &url.URL{
		Scheme: "https",
		Host:   stamp.ProviderName,
		Path:   stamp.Path,
	}

	workingConfigs := make([]ODoHTargetConfig, 0)
	rand.Shuffle(len(odohTargetConfigs), func(i, j int) {
		odohTargetConfigs[i], odohTargetConfigs[j] = odohTargetConfigs[j], odohTargetConfigs[i]
	})
	for _, odohTargetConfig := range odohTargetConfigs {
		url := relay.ODoH.URL

		query := dohTestPacket(0xcafe)
		odohQuery, err := odohTargetConfig.encryptQuery(query)
		if err != nil {
			continue
		}

		useGet := false
		if _, _, _, _, err := proxy.xTransport.ObliviousDoHQuery(useGet, url, odohQuery.odohMessage, proxy.timeout); err != nil {
			useGet = true
			if _, _, _, _, err := proxy.xTransport.ObliviousDoHQuery(useGet, url, odohQuery.odohMessage, proxy.timeout); err != nil {
				continue
			}
			dlog.Debugf("Server [%s] doesn't appear to support POST; falling back to GET requests", name)
		}

		query = dohNXTestPacket(0xcafe)
		odohQuery, err = odohTargetConfig.encryptQuery(query)
		if err != nil {
			continue
		}

		responseBody, responseCode, tls, rtt, err := proxy.xTransport.ObliviousDoHQuery(
			useGet,
			url,
			odohQuery.odohMessage,
			proxy.timeout,
		)
		if err != nil {
			continue
		}
		if responseCode == 401 {
			return ServerInfo{}, fmt.Errorf("Configuration changed during a probe")
		}
		serverResponse, err := odohQuery.decryptResponse(responseBody)
		if err != nil {
			dlog.Warnf("Unable to decrypt response from [%v]: [%v]", name, err)
			continue
		}
		workingConfigs = append(workingConfigs, odohTargetConfig)

		msg := dns.Msg{}
		if err := msg.Unpack(serverResponse); err != nil {
			dlog.Warnf("[%s]: %v", name, err)
			return ServerInfo{}, err
		}
		if msg.Rcode != dns.RcodeNameError {
			return ServerInfo{}, fmt.Errorf("[%s] may be a lying resolver -- skipping", name)
		}
		protocol := "http"
		tlsVersion := uint16(0)
		tlsCipherSuite := uint16(0)
		if tls != nil {
			protocol = tls.NegotiatedProtocol
			if len(protocol) == 0 {
				protocol = "http/1.x"
			} else {
				tlsVersion = tls.Version
				tlsCipherSuite = tls.CipherSuite
			}
		}
		if strings.HasPrefix(protocol, "http/1.") {
			dlog.Warnf("[%s] does not support HTTP/2", name)
		}
		dlog.Infof(
			"[%s] TLS version: %x - Protocol: %v - Cipher suite: %v",
			name,
			tlsVersion,
			protocol,
			tlsCipherSuite,
		)
		showCerts := proxy.showCerts
		found := false
		var wantedHash [32]byte
		if tls != nil {
			for _, cert := range tls.PeerCertificates {
				h := sha256.Sum256(cert.RawTBSCertificate)
				if showCerts {
					dlog.Noticef("Advertised relay cert: [%s] [%x]", cert.Subject, h)
				} else {
					dlog.Debugf("Advertised relay cert: [%s] [%x]", cert.Subject, h)
				}
				for _, hash := range stamp.Hashes {
					if len(hash) == len(wantedHash) {
						copy(wantedHash[:], hash)
						if h == wantedHash {
							found = true
							break
						}
					}
				}
				if found {
					break
				}
			}
			if !found && len(stamp.Hashes) > 0 {
				dlog.Criticalf("[%s] Certificate hash [%x] not found", name, wantedHash)
				return ServerInfo{}, fmt.Errorf("Certificate hash not found")
			}
		}
		if len(serverResponse) < MinDNSPacketSize || len(serverResponse) > MaxDNSPacketSize ||
			serverResponse[0] != 0xca || serverResponse[1] != 0xfe || serverResponse[4] != 0x00 || serverResponse[5] != 0x01 {
			dlog.Info("Webserver returned an unexpected response")
			return ServerInfo{}, errors.New("Webserver returned an unexpected response")
		}
		xrtt := int(rtt.Nanoseconds() / 1000000)
		if isNew {
			dlog.Noticef("[%s] OK (ODoH) - rtt: %dms", name, xrtt)
		} else {
			dlog.Infof("[%s] OK (ODoH) - rtt: %dms", name, xrtt)
		}
		return ServerInfo{
			Proto:             stamps.StampProtoTypeODoHTarget,
			Name:              name,
			Timeout:           proxy.timeout,
			URL:               targetURL,
			HostName:          stamp.ProviderName,
			initialRtt:        xrtt,
			useGet:            useGet,
			Relay:             relay,
			odohTargetConfigs: workingConfigs,
		}, nil
	}
	return ServerInfo{}, fmt.Errorf("No valid network configuration for [%v]", name)
}

func fetchODoHTargetInfo(proxy *Proxy, name string, stamp stamps.ServerStamp, isNew bool) (ServerInfo, error) {
	var err error
	var serverInfo ServerInfo
	for i := 0; i < 3; i += 1 {
		serverInfo, err = _fetchODoHTargetInfo(proxy, name, stamp, isNew)
		if err == nil {
			break
		}
		dlog.Infof("Trying to fetch the [%v] configuration again", name)
	}
	return serverInfo, err
}

func (serverInfo *ServerInfo) noticeFailure(proxy *Proxy) {
	proxy.serversInfo.Lock()
	serverInfo.rtt.Add(float64(proxy.timeout.Nanoseconds() / 1000000))
	proxy.serversInfo.Unlock()
}

func (serverInfo *ServerInfo) noticeBegin(proxy *Proxy) {
	proxy.serversInfo.Lock()
	serverInfo.lastActionTS = time.Now()
	proxy.serversInfo.Unlock()
}

func (serverInfo *ServerInfo) noticeSuccess(proxy *Proxy) {
	now := time.Now()
	proxy.serversInfo.Lock()
	elapsed := now.Sub(serverInfo.lastActionTS)
	elapsedMs := elapsed.Nanoseconds() / 1000000
	if elapsedMs > 0 && elapsed < proxy.timeout {
		serverInfo.rtt.Add(float64(elapsedMs))
	}
	proxy.serversInfo.Unlock()
}<|MERGE_RESOLUTION|>--- conflicted
+++ resolved
@@ -389,7 +389,6 @@
 	return serverInfo
 }
 
-<<<<<<< HEAD
 func (serversInfo *ServersInfo) getByName(name string) *ServerInfo {
 	serversInfo.RLock()
 	var serverInfo *ServerInfo
@@ -405,7 +404,8 @@
 	serversInfo.RUnlock()
 
 	return serverInfo
-=======
+}
+
 // getWeightedCandidate implements the WP2 algorithm
 func (serversInfo *ServersInfo) getWeightedCandidate(serversCount int) int {
 	if serversCount <= 1 {
@@ -511,7 +511,6 @@
 		dlog.Debugf("[%d] %s: RTT=%dms, Score=%.3f, Success=%.2f%%, Queries=%d",
 			i, server.Name, int(server.rtt.Value()), score, successRate*100, server.totalQueries)
 	}
->>>>>>> 00914a4e
 }
 
 func fetchServerInfo(proxy *Proxy, name string, stamp stamps.ServerStamp, isNew bool) (ServerInfo, error) {
