package main

import (
	"net"
	"syscall"
)

<<<<<<< HEAD
// SDK ws2ipdef.h
const IPV6_TCLASS = 39
=======
const (
	IPV6_TCLASS = 39 // Not defined in Go's syscall package for Windows
)
>>>>>>> d219bdac

func (proxy *Proxy) udpListenerConfig() (*net.ListenConfig, error) {
	return &net.ListenConfig{
		Control: func(network, address string, c syscall.RawConn) error {
			_ = c.Control(func(fd uintptr) {
				_ = syscall.SetsockoptInt(syscall.Handle(fd), syscall.IPPROTO_IP, syscall.IP_TOS, 0x70)
				_ = syscall.SetsockoptInt(syscall.Handle(fd), syscall.IPPROTO_IPV6, IPV6_TCLASS, 0x70)
				_ = syscall.SetsockoptInt(syscall.Handle(fd), syscall.SOL_SOCKET, syscall.SO_RCVBUF, 4096)
				_ = syscall.SetsockoptInt(syscall.Handle(fd), syscall.SOL_SOCKET, syscall.SO_SNDBUF, 4096)
			})
			return nil
		},
	}, nil
}

func (proxy *Proxy) tcpListenerConfig() (*net.ListenConfig, error) {
	return &net.ListenConfig{
		Control: func(network, address string, c syscall.RawConn) error {
			_ = c.Control(func(fd uintptr) {
				_ = syscall.SetsockoptInt(syscall.Handle(fd), syscall.IPPROTO_IP, syscall.IP_TOS, 0x70)
				_ = syscall.SetsockoptInt(syscall.Handle(fd), syscall.IPPROTO_IPV6, IPV6_TCLASS, 0x70)
			})
			return nil
		},
	}, nil
}<|MERGE_RESOLUTION|>--- conflicted
+++ resolved
@@ -5,14 +5,10 @@
 	"syscall"
 )
 
-<<<<<<< HEAD
 // SDK ws2ipdef.h
-const IPV6_TCLASS = 39
-=======
 const (
 	IPV6_TCLASS = 39 // Not defined in Go's syscall package for Windows
 )
->>>>>>> d219bdac
 
 func (proxy *Proxy) udpListenerConfig() (*net.ListenConfig, error) {
 	return &net.ListenConfig{
